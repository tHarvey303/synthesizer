import numpy as np
<<<<<<< HEAD
import pytest
from unyt import angstrom

from synthesizer.emission_models.attenuation import Inoue14, Madau96


@pytest.fixture
def i14():
    return Inoue14()


@pytest.fixture
def m96():
    return Madau96()
=======
>>>>>>> 2b151276


def test_I14_name(i14):
    assert isinstance(i14.name, str)


def test_M96_name(m96):
    assert isinstance(m96.name, str)


<<<<<<< HEAD
def test_I14_transmission(i14):
    lam = np.loadtxt("tests/test_sed/lam.txt") * angstrom
=======
def test_I14_transmission(i14, lam):
>>>>>>> 2b151276
    z = 2.0
    assert isinstance(i14.get_transmission(z, lam.value), np.ndarray)


<<<<<<< HEAD
def test_M96_transmission(m96):
    lam = np.loadtxt("tests/test_sed/lam.txt") * angstrom
=======
def test_M96_transmission(m96, lam):
>>>>>>> 2b151276
    z = 2.0
    assert isinstance(m96.get_transmission(z, lam.value), np.ndarray)<|MERGE_RESOLUTION|>--- conflicted
+++ resolved
@@ -1,21 +1,4 @@
 import numpy as np
-<<<<<<< HEAD
-import pytest
-from unyt import angstrom
-
-from synthesizer.emission_models.attenuation import Inoue14, Madau96
-
-
-@pytest.fixture
-def i14():
-    return Inoue14()
-
-
-@pytest.fixture
-def m96():
-    return Madau96()
-=======
->>>>>>> 2b151276
 
 
 def test_I14_name(i14):
@@ -26,21 +9,11 @@
     assert isinstance(m96.name, str)
 
 
-<<<<<<< HEAD
-def test_I14_transmission(i14):
-    lam = np.loadtxt("tests/test_sed/lam.txt") * angstrom
-=======
 def test_I14_transmission(i14, lam):
->>>>>>> 2b151276
     z = 2.0
     assert isinstance(i14.get_transmission(z, lam.value), np.ndarray)
 
 
-<<<<<<< HEAD
-def test_M96_transmission(m96):
-    lam = np.loadtxt("tests/test_sed/lam.txt") * angstrom
-=======
 def test_M96_transmission(m96, lam):
->>>>>>> 2b151276
     z = 2.0
     assert isinstance(m96.get_transmission(z, lam.value), np.ndarray)