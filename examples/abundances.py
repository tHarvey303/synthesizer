--- conflicted
+++ resolved
@@ -9,54 +9,20 @@
 a1 = Abundances()
 print(a1)
 
-<<<<<<< HEAD
 # can access the logarithmic abundances of an element like this:
 print(a1['O'])
 print(a1.a['O'])
-=======
-# generate the default abundance pattern
-Z = 0.0126
-CO = 0.0
-d2m = None
-scaling = None
-alpha = 0.0
->>>>>>> f9d1a1f3
 
 # we can change the metallicity
 a2 = Abundances(Z=0.01)
 print(a2)
 
-<<<<<<< HEAD
 # or other parameters
 a3 = Abundances(Z=0.01, alpha=0.6, CO=0.0)
 print(a3)
 # print(a3.metallicity())
-=======
-print(a.a['O']+12)
-
-print(a.solar_relative_abundance('O', ref_element='Fe'))
-
-
-# a.plot_abundances()
->>>>>>> f9d1a1f3
 
 print(f"[O/Fe] = {a3.solar_relative_abundance('O', ref_element='Fe'):.2f}")  # [O/Fe]
 
-<<<<<<< HEAD
-
 plot_abundance_pattern([a2, a3], [r'Z=0.01', r'Z=0.01; \alpha = 0.6'],
-                       show=True, ylim=[-7., -3.])
-=======
-
-print(a_ae.a['O']+12)
-
-# [O/Fe], should be 0.4, comes out as 0.4
-# TODO: not clear what correct value should be
-# print(a_ae.solar_relative_abundance('O', ref_element='Fe'))
-#
-print(a_ae.solar_relative_abundance('O', ref_element='Fe'))
-
-
-# plot_abundance_patterns([a, a_ae], ['default', r'\alpha = 0.6'],
-#                         show=True, ylim=[-7., -3.])
->>>>>>> f9d1a1f3
+                       show=True, ylim=[-7., -3.])