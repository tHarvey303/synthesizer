--- conflicted
+++ resolved
@@ -300,14 +300,6 @@
         line_collection = LineCollection(lines)
 
         # associate that line collection with the galaxy object
-<<<<<<< HEAD
-
-        self.lines['intrinsic'] = line_collection
-
-        # return collection
-        return line_collection
-=======
->>>>>>> 06564d66
 
         self.lines['intrinsic'] = line_collection
 
@@ -385,16 +377,8 @@
         line_collection = LineCollection(lines)
 
         # associate that line collection with the galaxy object
-<<<<<<< HEAD
 
         self.lines['intrinsic'] = line_collection
-
-        # return collection
-        return line_collection
-=======
-
-        self.lines['intrinsic'] = line_collection
->>>>>>> 06564d66
 
         # return collection
         return line_collection
