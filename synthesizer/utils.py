--- conflicted
+++ resolved
@@ -192,29 +192,4 @@
     else:
         Lnu = Lnu_
 
-<<<<<<< HEAD
-    return -2.5*np.log10(Lnu/constants.geo)-48.6
-=======
-    return -2.5 * np.log10(Lnu / constants.geo) - 48.6
-
-
-def rest_frame_flux_to_M(flux, redshift):
-    """
-    Convert rest frame flux (nJy) to absolute AB magnitude
-
-    Args:
-    flux : array-like (float)/float
-        the flux to be converted, in units of nJy, can either be a 
-        singular value or array
-    """
-    # luminosity distance at standard 10 pc
-    lum_dist = (10 * pc).to(cm)
-   
-    # Calculate the luminosity in interim units 
-    lum = flux * 4 * np.pi * lum_dist ** 2
-
-    # And convert to erg / s / Hz
-    lum *= 1 / (1e9 * 1e23 * (1 + redshift))
-
-    return Lnu_to_M(lum)
->>>>>>> b1a38a0f
+    return -2.5 * np.log10(Lnu / constants.geo) - 48.6