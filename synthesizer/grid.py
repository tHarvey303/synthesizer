--- conflicted
+++ resolved
@@ -103,19 +103,10 @@
                 self.log10Q = hf['log10Q'][:]
                 self.log10Q[self.log10Q != self.log10Q] = -99.99
 
-
-<<<<<<< HEAD
-=======
-
->>>>>>> 71e5f69b
             # self.units = {}
             # self.units['log10ages'] = hf['log10ages'].attrs['Units']
             # self.units['log10metallicities'] = hf['log10ages'].attrs['Units']
             # self.units['lam'] = hf['spectra/wavelength'].attrs['Units']
-<<<<<<< HEAD
-=======
-
->>>>>>> 71e5f69b
 
         if verbose:
             print(f'metallicities: {self.metallicities}')
@@ -125,19 +116,9 @@
 
         if read_spectra:
 
-<<<<<<< HEAD
-            with h5py.File(f'{self.grid_dir}/{self.grid_name}.h5', 'r') as hf:
-                self.spectra[spec_name] = hf['spectra'][spec_name][:]
-                # self.units[f'spectra/{spec_name}'] = hf['spectra'][spec_name].attrs['Units']
-
-            if spec_name == 'incident':
-                self.spectra['stellar'] = self.spectra[spec_name]
-                # self.units[f'spectra/stellar'] = hf['spectra'][spec_name].attrs['Units']
-=======
             self.spectra = {}
 
             for spec_name in self.spec_names:
->>>>>>> 71e5f69b
 
                 with h5py.File(f'{self.grid_dir}/{self.grid_name}.h5', 'r') as hf:
                     self.spectra[spec_name] = hf['spectra'][spec_name][:]
