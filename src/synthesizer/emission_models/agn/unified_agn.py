"""A submodule containing the definition of the Unified AGN model.

This module contains the definition of the Unified AGN model that can be used
to generate spectra from components or as a foundation to work from when
creating more complex models.

Example usage::

    # Create the Unified AGN model
    model = UnifiedAGN(
        nlr_grid=nlr_grid,
        blr_grid=blr_grid,
        covering_fraction_nlr=0.5,
        covering_fraction_blr=0.5,
        torus_emission_model=torus_emission_model,
    )

    # Generate a spectra
    spectra = black_holes.get_spectra(model)

"""

from unyt import deg

from synthesizer import exceptions
from synthesizer.emission_models.base_model import BlackHoleEmissionModel
from synthesizer.emission_models.models import (
    AttenuatedEmission,
    DustEmission,
)
from synthesizer.emission_models.transformers import (
    CoveringFraction,
    EscapingFraction,
)
from synthesizer.exceptions import (
    InconsistentParameter,
)


class UnifiedAGN(BlackHoleEmissionModel):
    """An emission model that defines the Unified AGN model.

    The UnifiedAGN model includes a disc, nlr, blr and torus component and
    combines these components taking into accountgeometry of the disc
    and torus.

    Attributes:
        disc_incident_isotropic (BlackHoleEmissionModel):
            The disc emission model assuming isotropic emission.
        disc_incident (BlackHoleEmissionModel):
            The disc emission model accounting for the geometry but unmasked.
        nlr_transmitted (BlackHoleEmissionModel):
            The NLR transmitted emission
        blr_transmitted (BlackHoleEmissionModel):
            The BLR transmitted emission
        disc_transmitted (BlackHoleEmissionModel):
            The disc transmitted emission
        disc (BlackHoleEmissionModel):
            The disc emission model
        nlr (BlackHoleEmissionModel):
            The NLR emission model
        blr (BlackHoleEmissionModel):
            The BLR emission model
        torus (BlackHoleEmissionModel):
            The torus emission model
    """

    def __init__(
        self,
        nlr_grid,
        blr_grid,
        torus_emission_model,
        disc_transmission="random",
        diffuse_dust_curve=None,
        diffuse_dust_emission_model=None,
        **kwargs,
    ):
        """Initialize the UnifiedAGN model.

        Args:
            nlr_grid (synthesizer.grid.Grid):
                The grid for the NLR.
            blr_grid (synthesizer.grid.Grid):
                The grid for the BLR.
            torus_emission_model (synthesizer.dust.EmissionModel):
                The dust emission model to use for the torus.
            disc_transmission (str):
                The disc transmission model.
            diffuse_dust_curve (synthesizer.emission_models.attenuation):
                The dust attenuation curve for diffuse dust.
            diffuse_dust_emission_model:
                The diffuse dust emission model.
            **kwargs: Any additional keyword arguments to pass to the
                BlackHoleEmissionModel.
        """
        # Check that certain parameters are not provided as they would produce
        # inconsistent results.
        for arg_to_check in ["inclination", "theta_torus"]:
            if arg_to_check in kwargs.keys():
                raise exceptions.InconsistentArguments(
                    f"{arg_to_check} must be set on the blackhole object, "
                    "not passed as a keyword argument to the emission model."
                )

        # Get the incident istropic disc emission model
        self.disc_incident_isotropic = self._make_disc_incident_isotropic(
            nlr_grid,
            **kwargs,
        )

        # Get the incident disc emission model
        self.disc_incident, self.disc_incident_masked = (
            self._make_disc_incident(
                nlr_grid,
                **kwargs,
            )
        )

        # Get the emission transmitted through the BLR and NLR
        (
            self.disc_transmitted_nlr_full,
            self.disc_transmitted_blr_full,
            self.disc_transmitted_nlr_isotropic_full,
            self.disc_transmitted_blr_isotropic_full,
        ) = self._make_disc_transmitted_lr_full(
            nlr_grid,
            blr_grid,
            **kwargs,
        )

        # Get the averaged disc spectrum with and without the torus
        (
            self.disc_averaged,
            self.disc_averaged_without_torus,
        ) = self._make_disc_averaged(
            **kwargs,
        )

        # Get the weighted_combination transmitted disc spectrum
        self.disc_transmitted_weighted_combination = (
            self._make_disc_transmitted_weighted_combination(
                **kwargs,
            )
        )

        # Get the transmitted disc emission spectrum
        self.disc_transmitted = self._make_disc_transmitted(
            disc_transmission,
            **kwargs,
        )

        # Create the disc spectrum
        self.disc = self._make_disc(**kwargs)

        # Get the line region spectra
        self.nlr, self.nlr_continuum, self.blr, self.blr_continuum = (
            self._make_line_regions(
                nlr_grid,
                blr_grid,
                **kwargs,
            )
        )

        # Combined line region spectrum.
        self.line_regions = BlackHoleEmissionModel(
            label="line_regions",
            combine=(
                self.nlr,
                self.blr,
            ),
            **kwargs,
        )

        # Get the torus emission model
        self.torus = self._make_torus(torus_emission_model, **kwargs)

<<<<<<< HEAD
        # If diffuse_dust_curve and diffuse_dust_emission_model provided then
        # include these
        if diffuse_dust_curve and diffuse_dust_emission_model:
            # Calculate the intrinsic emission
            self.intrinsic = BlackHoleEmissionModel(
                label="intrinsic",
                combine=(
                    self.disc,
                    self.nlr,
                    self.blr,
                    self.torus,
                ),
                **kwargs,
            )

            # Include attenuation from diffuse dust
            # self.attenuated = self._add_diffuse_dust_attenuation(
            # diffuse_dust_curve, **kwargs)
            self.attenuated = AttenuatedEmission(
                dust_curve=diffuse_dust_curve,
                apply_to=self.intrinsic,
                tau_v="tau_v",
                emitter="blackhole",
                label="attenuated",
                **kwargs,
            )

            # Add emission from diffuse dust
            self.diffuse_dust_emission = self._make_diffuse_dust_emission(
                diffuse_dust_emission_model, **kwargs
            )

            # Finally make the emergent model, this is attenuated +
            # diffuse_dust_emission
            BlackHoleEmissionModel.__init__(
                self,
                label="total",
                combine=(self.attenuated, self.diffuse_dust_emission),
                related_models=(
                    self.disc_incident_isotropic,
                    self.disc_incident,
                    self.disc_averaged,
                    self.disc_averaged_without_torus,
                    self.disc_transmitted,
                    self.disc_transmitted_averaged,
                    self.disc,
                    self.line_regions,
                    self.nlr_continuum,
                    self.blr_continuum,
                    self.intrinsic,
                    self.attenuated,
                    self.diffuse_dust_emission,
                ),
                **kwargs,
            )

        else:
            # Create only intrinsic spectrum
            self.intrinsic = BlackHoleEmissionModel.__init__(
                self,
                label="intrinsic",
                combine=(
                    self.disc,
                    self.nlr,
                    self.blr,
                    self.torus,
                ),
                related_models=(
                    self.disc_incident_isotropic,
                    self.disc_incident,
                    self.disc_averaged,
                    self.disc_averaged_without_torus,
                    self.disc_transmitted,
                    self.disc_transmitted_averaged,
                    self.disc,
                    self.line_regions,
                    self.nlr_continuum,
                    self.blr_continuum,
                ),
                **kwargs,
            )
=======
        # Create the final model
        BlackHoleEmissionModel.__init__(
            self,
            label=label,
            combine=(
                self.disc,
                self.nlr,
                self.blr,
                self.torus,
            ),
            related_models=(
                self.disc_incident_isotropic,
                self.disc_incident,
                self.disc_averaged,
                self.disc_averaged_without_torus,
                self.disc_transmitted,
                self.disc_transmitted_weighted_combination,
                self.disc,
                self.line_regions,
                self.nlr_continuum,
                self.blr_continuum,
            ),
            **kwargs,
        )
>>>>>>> 669f9ab1

    def _make_disc_incident_isotropic(self, grid, **kwargs):
        """Make the disc spectra assuming isotropic emission."""
        model = BlackHoleEmissionModel(
            grid=grid,
            label="disc_incident_isotropic",
            extract="incident",
            cosine_inclination=0.5,
            hydrogen_density="hydrogen_density_blr",
            ionisation_parameter="ionisation_parameter_blr",
            **kwargs,
        )

        return model

    def _make_disc_incident(
        self,
        grid,
        **kwargs,
    ):
        """Make the disc spectra."""
        # unmasked
        disc_incident = BlackHoleEmissionModel(
            grid=grid,
            label="disc_incident",
            extract="incident",
            hydrogen_density="hydrogen_density_blr",
            ionisation_parameter="ionisation_parameter_blr",
            **kwargs,
        )

        # masked for the torus
        disc_incident_masked = BlackHoleEmissionModel(
            grid=grid,
            label="disc_incident_masked",
            extract="incident",
            hydrogen_density="hydrogen_density_blr",
            ionisation_parameter="ionisation_parameter_blr",
            mask_attr="_torus_edgeon_cond",
            mask_thresh=90 * deg,
            mask_op="<",
            **kwargs,
        )

        return disc_incident, disc_incident_masked

    def _make_disc_transmitted_lr_full(
        self,
        nlr_grid,
        blr_grid,
        **kwargs,
    ):
        """Calculate the disc spectrum transmitted through the line regions.

        Args:
            nlr_grid (synthesizer.grid.Grid):
                The grid for the NLR.
            blr_grid (synthesizer.grid.Grid):
                The grid for the BLR.
            **kwargs: Any additional keyword arguments to pass to the
                BlackHoleEmissionModel.
        """
        # Calculate the "full" spectrum transmitted through the line regions.
        # This masks for the torus but does not yet include the covering
        # fraction.
        disc_transmitted_nlr_full = BlackHoleEmissionModel(
            grid=nlr_grid,
            label="disc_transmitted_nlr_full",
            extract="transmitted",
            hydrogen_density="hydrogen_density_nlr",
            ionisation_parameter="ionisation_parameter_nlr",
            mask_attr="_torus_edgeon_cond",
            mask_thresh=90 * deg,
            mask_op="<",
            **kwargs,
        )

        disc_transmitted_blr_full = BlackHoleEmissionModel(
            grid=blr_grid,
            label="disc_transmitted_blr_full",
            extract="transmitted",
            hydrogen_density="hydrogen_density_blr",
            ionisation_parameter="ionisation_parameter_blr",
            mask_attr="_torus_edgeon_cond",
            mask_thresh=90 * deg,
            mask_op="<",
            **kwargs,
        )

        # Calculate the istropic spectrum transmitted through each of the line
        # regions. This does not include masking of the spectrum.
        disc_transmitted_nlr_isotropic_full = BlackHoleEmissionModel(
            grid=nlr_grid,
            label="disc_transmitted_nlr_isotropic_full",
            extract="transmitted",
            cosine_inclination=0.5,
            hydrogen_density="hydrogen_density_nlr",
            ionisation_parameter="ionisation_parameter_nlr",
            **kwargs,
        )

        disc_transmitted_blr_isotropic_full = BlackHoleEmissionModel(
            grid=blr_grid,
            label="disc_transmitted_blr_isotropic_full",
            extract="transmitted",
            cosine_inclination=0.5,
            hydrogen_density="hydrogen_density_blr",
            ionisation_parameter="ionisation_parameter_blr",
            **kwargs,
        )

        return (
            disc_transmitted_nlr_full,
            disc_transmitted_blr_full,
            disc_transmitted_nlr_isotropic_full,
            disc_transmitted_blr_isotropic_full,
        )

    def _make_disc_transmitted_weighted_combination(
        self,
        **kwargs,
    ):
        """Calculate the weighted_combination disc spectrum.

        Note: when the viewing angle (inlination) meets the torus criteria
        it is always blocked.
        """
        # Now calculate the disc_escaped emission using this transmission
        # fraction.
        disc_escaped_weighted = BlackHoleEmissionModel(
            label="disc_escaped_weighted",
            apply_to=self.disc_incident_masked,
            transformer=CoveringFraction(covering_attrs=("escape_fraction",)),
            **kwargs,
        )

        # Now calculate the disc_transmitted_nlr emission using this
        # transmission fraction.
        disc_transmitted_nlr_weighted = BlackHoleEmissionModel(
            label="disc_transmitted_nlr_weighted",
            apply_to=self.disc_transmitted_nlr_full,
            transformer=CoveringFraction(
                covering_attrs=("covering_fraction_nlr",)
            ),
            **kwargs,
        )

        # Now calculate the disc_transmitted_blr emission using this
        # transmission fraction.
        disc_transmitted_blr_weighted = BlackHoleEmissionModel(
            label="disc_transmitted_blr_weighted",
            apply_to=self.disc_transmitted_blr_full,
            transformer=CoveringFraction(
                covering_attrs=("covering_fraction_blr",)
            ),
            **kwargs,
        )

        # Now combine the three different components to produce the total.
        disc_transmitted_averaged = BlackHoleEmissionModel(
            label="disc_transmitted_weighted_combination",
            combine=(
                disc_escaped_weighted,
                disc_transmitted_nlr_weighted,
                disc_transmitted_blr_weighted,
            ),
            **kwargs,
        )

        return disc_transmitted_averaged

    def _make_disc_transmitted(
        self,
        disc_transmission,
        **kwargs,
    ):
        """Calculate the observed disc spectrum.

        For an individual blackhole there are four options. Either the disc
        emission escapes (disc_transmission='none'), is transmitted through
        the NLR (disc_transmission='nlr'), is transmitted through the BLR
        (disc_transmission='blr'), or is the weighted combination
        (disc_transmission='weighted_combination').

        The latter scenario is always calculated but is not used to calculate
        the disc_transmitted spectrum unless explicitly asked for. At the
        initialisation of the blackhole object one of the other three
        scenarios is randomly assigned based on the nlr and blr covering
        fractions. The default behaviour of UnifiedAGN is to use these
        randomly assigned scenarios. However, by providing the
        disc_transmission keyword argument to UnifiedAGN we can overide this
        and force all blackholes to adopt the same transmission scenario.

        Note: when the viewing angle (inlination) meets the torus criteria
        it is always blocked.

        Args:
            disc_transmission (str): The disc transmission sceanrio.
            **kwargs: Any additional keyword arguments to pass to the
                BlackHoleEmissionModel.
        """
        if disc_transmission in ["escaped", "none", "nlr", "blr", "random"]:
            # If disc_transmission == 'none' the emission seen by the observer
            # is simply the incident emission. This step also accounts for the
            # torus.
            if disc_transmission in ["none", "escaped"]:
                transmission_fraction_escape = 1.0
                transmission_fraction_nlr = 0.0
                transmission_fraction_blr = 0.0

            # If disc_transmission == 'nlr' the emission seen by the observer
            # is the spectrum transmitted through the NLR. This step also
            # accounts for the torus.
            elif disc_transmission == "nlr":
                transmission_fraction_escape = 0.0
                transmission_fraction_nlr = 1.0
                transmission_fraction_blr = 0.0

            # If disc_transmission == 'blr' the emission seen by the observer
            # is the spectrum transmitted through the BLR. This step also
            # accounts for the torus.
            elif disc_transmission == "blr":
                transmission_fraction_escape = 0.0
                transmission_fraction_nlr = 0.0
                transmission_fraction_blr = 1.0

            # If disc_transmission == 'random' the emission seen by the
            # observer is chosen at random for each blackhole using covering
            # fractions. This is only possible if the transmission fractions
            # have been set on the component.
            elif disc_transmission == "random":
                transmission_fraction_escape = "transmission_fraction_escape"
                transmission_fraction_nlr = "transmission_fraction_nlr"
                transmission_fraction_blr = "transmission_fraction_blr"

            # Now calculate the disc_escaped emission using this transmission
            # fraction.
            self.disc_escaped = BlackHoleEmissionModel(
                label="disc_escaped",
                apply_to=self.disc_incident_masked,
                transformer=CoveringFraction(
                    covering_attrs=("transmission_fraction_escape",)
                ),
                transmission_fraction_escape=transmission_fraction_escape,
                **kwargs,
            )

            # Now calculate the disc_transmitted_nlr emission using this
            # transmission fraction.
            self.disc_transmitted_nlr = BlackHoleEmissionModel(
                label="disc_transmitted_nlr",
                apply_to=self.disc_transmitted_nlr_full,
                transformer=CoveringFraction(
                    covering_attrs=("transmission_fraction_nlr",)
                ),
                transmission_fraction_nlr=transmission_fraction_nlr,
                **kwargs,
            )

            # Now calculate the disc_transmitted_blr emission using this
            # transmission fraction.
            self.disc_transmitted_blr = BlackHoleEmissionModel(
                label="disc_transmitted_blr",
                apply_to=self.disc_transmitted_blr_full,
                transformer=CoveringFraction(
                    covering_attrs=("transmission_fraction_blr",)
                ),
                transmission_fraction_blr=transmission_fraction_blr,
                **kwargs,
            )

            # Now combine the three different components to produce the total.
            disc_transmitted = BlackHoleEmissionModel(
                label="disc_transmitted",
                combine=(
                    self.disc_escaped,
                    self.disc_transmitted_nlr,
                    self.disc_transmitted_blr,
                ),
                **kwargs,
            )

        # If weighted_combination is selected the transmitted is simply the
        # combination of the three scenarios weighted by the respective
        # covering fractions.
        elif disc_transmission == "weighted_combination":
            disc_transmitted = BlackHoleEmissionModel(
                label="disc_transmitted",
                combine=(self.disc_transmitted_weighted_combination,),
                **kwargs,
            )

        # Otherwise raise exception.
        else:
            raise InconsistentParameter("disc_transmission not recognised")

        return disc_transmitted

    def _make_disc(self, **kwargs):
        """Now is effectively just an alias to disc_transmitted."""
        return BlackHoleEmissionModel(
            label="disc",
            combine=(self.disc_transmitted,),
            **kwargs,
        )

    def _make_disc_averaged(
        self,
        **kwargs,
    ):
        """Calculate the isotropic (inclination averaged) disc spectrum."""
        # Calculate the total amount of disc emission which escapes the BLR
        # and NLR, ignoring the torus
        disc_escaped_isotropic = BlackHoleEmissionModel(
            label="disc_escaped_isotropic",
            apply_to=self.disc_incident_isotropic,
            transformer=EscapingFraction(
                covering_attrs=(
                    "covering_fraction_blr",
                    "covering_fraction_nlr",
                )
            ),
            **kwargs,
        )

        # Calculate the total amount of disc emission which is transmitted
        # through the NLR ignoring the torus
        disc_transmitted_nlr_isotropic = BlackHoleEmissionModel(
            label="disc_transmitted_nlr_isotropic",
            apply_to=self.disc_transmitted_nlr_isotropic_full,
            transformer=CoveringFraction(
                covering_attrs=("covering_fraction_nlr",)
            ),
            **kwargs,
        )

        # Calculate the total amount of disc emission which is transmitted
        # through the BLR ignoring the torus
        disc_transmitted_blr_isotropic = BlackHoleEmissionModel(
            label="disc_transmitted_blr_isotropic",
            apply_to=self.disc_transmitted_blr_isotropic_full,
            transformer=CoveringFraction(
                covering_attrs=("covering_fraction_blr",)
            ),
            **kwargs,
        )

        # Combine these three
        disc_averaged_without_torus = BlackHoleEmissionModel(
            label="disc_averaged_without_torus",
            combine=(
                disc_escaped_isotropic,
                disc_transmitted_nlr_isotropic,
                disc_transmitted_blr_isotropic,
            ),
            **kwargs,
        )

        # Now adjust for the torus. This is essentially the averaged light
        # received from the disc.
        disc_averaged = BlackHoleEmissionModel(
            label="disc_averaged",
            apply_to=disc_averaged_without_torus,
            transformer=EscapingFraction(covering_attrs=("torus_fraction",)),
            **kwargs,
        )

        return disc_averaged, disc_averaged_without_torus

    def _make_line_regions(
        self,
        nlr_grid,
        blr_grid,
        **kwargs,
    ):
        """Make the line regions.

        These use the nebular spectra in the relevant grids but utilise the
        isotropic emission (cosine_inclination=0.5) instead of taking account
        of the observer inclination since the BLR are illuminated by a wider
        range of lines-of-sight.
        """
        # Extract the NLR spectra from the grid. Here cosine_inclination=0.5
        # because we are using the isotropic disc emission. No masking is
        # applied for the NLR because it always assumed to be visible.
        full_nlr = BlackHoleEmissionModel(
            grid=nlr_grid,
            label="full_reprocessed_nlr",
            extract="nebular",
            cosine_inclination=0.5,
            hydrogen_density="hydrogen_density_nlr",
            ionisation_parameter="ionisation_parameter_nlr",
            **kwargs,
        )

        # Extract the BLR spectra from the grid. Here cosine_inclination=0.5
        # because we are using the isotropic disc emission. Masking is
        # applied for the BLR because it assumed to be blocked by the torus.
        full_blr = BlackHoleEmissionModel(
            grid=blr_grid,
            label="full_reprocessed_blr",
            extract="nebular",
            mask_attr="_torus_edgeon_cond",
            mask_thresh=90 * deg,
            mask_op="<",
            cosine_inclination=0.5,
            hydrogen_density="hydrogen_density_blr",
            ionisation_parameter="ionisation_parameter_blr",
            **kwargs,
        )

        # As above but for the continuum emission alone
        full_nlr_continuum = BlackHoleEmissionModel(
            grid=nlr_grid,
            label="full_continuum_nlr",
            extract="nebular_continuum",
            cosine_inclination=0.5,
            hydrogen_density="hydrogen_density_nlr",
            ionisation_parameter="ionisation_parameter_nlr",
            **kwargs,
        )
        full_blr_continuum = BlackHoleEmissionModel(
            grid=blr_grid,
            label="full_continuum_blr",
            extract="nebular_continuum",
            mask_attr="_torus_edgeon_cond",
            mask_thresh=90 * deg,
            mask_op="<",
            cosine_inclination=0.5,
            hydrogen_density="hydrogen_density_blr",
            ionisation_parameter="ionisation_parameter_blr",
            **kwargs,
        )

        # Now apply the relevant covering fractions to the different spectra
        nlr = BlackHoleEmissionModel(
            label="nlr",
            apply_to=full_nlr,
            transformer=CoveringFraction(
                covering_attrs=("covering_fraction_nlr",)
            ),
            **kwargs,
        )
        blr = BlackHoleEmissionModel(
            label="blr",
            apply_to=full_blr,
            transformer=CoveringFraction(
                covering_attrs=("covering_fraction_blr",)
            ),
            **kwargs,
        )
        nlr_continuum = BlackHoleEmissionModel(
            label="nlr_continuum",
            apply_to=full_nlr_continuum,
            transformer=CoveringFraction(
                covering_attrs=("covering_fraction_nlr",)
            ),
            **kwargs,
        )
        blr_continuum = BlackHoleEmissionModel(
            label="blr_continuum",
            apply_to=full_blr_continuum,
            transformer=CoveringFraction(
                covering_attrs=("covering_fraction_blr",)
            ),
            **kwargs,
        )

        return nlr, nlr_continuum, blr, blr_continuum

    def _make_torus(self, torus_emission_model, **kwargs):
        """Make the torus spectra."""
        return BlackHoleEmissionModel(
            label="torus",
            generator=torus_emission_model,
            lum_intrinsic_model=self.disc_incident_isotropic,
            scale_by="torus_fraction",
            **kwargs,
        )

    def _add_diffuse_dust_attenuation(self, diffuse_dust_curve, **kwargs):
        """Apply diffuse dust attenuation to the intrinsic spectra."""
        return AttenuatedEmission(
            dust_curve=diffuse_dust_curve,
            apply_to=self.intrinsic,
            tau_v="tau_v",
            emitter="blackhole",
            label="attenuated",
            **kwargs,
        )

    def _make_diffuse_dust_emission(
        self, diffuse_dust_emission_model, **kwargs
    ):
        """Make diffuse dust emission spectra."""
        return DustEmission(
            dust_emission_model=diffuse_dust_emission_model,
            dust_lum_intrinsic=self.intrinsic,
            dust_lum_attenuated=self.attenuated,
            emitter="blackhole",
            label="diffuse_dust_emission",
            **kwargs,
        )<|MERGE_RESOLUTION|>--- conflicted
+++ resolved
@@ -174,7 +174,6 @@
         # Get the torus emission model
         self.torus = self._make_torus(torus_emission_model, **kwargs)
 
-<<<<<<< HEAD
         # If diffuse_dust_curve and diffuse_dust_emission_model provided then
         # include these
         if diffuse_dust_curve and diffuse_dust_emission_model:
@@ -256,32 +255,6 @@
                 ),
                 **kwargs,
             )
-=======
-        # Create the final model
-        BlackHoleEmissionModel.__init__(
-            self,
-            label=label,
-            combine=(
-                self.disc,
-                self.nlr,
-                self.blr,
-                self.torus,
-            ),
-            related_models=(
-                self.disc_incident_isotropic,
-                self.disc_incident,
-                self.disc_averaged,
-                self.disc_averaged_without_torus,
-                self.disc_transmitted,
-                self.disc_transmitted_weighted_combination,
-                self.disc,
-                self.line_regions,
-                self.nlr_continuum,
-                self.blr_continuum,
-            ),
-            **kwargs,
-        )
->>>>>>> 669f9ab1
 
     def _make_disc_incident_isotropic(self, grid, **kwargs):
         """Make the disc spectra assuming isotropic emission."""
