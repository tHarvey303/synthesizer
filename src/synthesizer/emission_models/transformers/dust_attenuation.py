"""A module containing dust attenuation functionality.

This module contains classes for dust attenuation laws. These classes
provide a way to calculate the optical depth and transmission curves
for a given dust model.

Example usage::

    # Create a power law dust model with a slope of -1.0
    dust_model = PowerLaw(slope=-1.0)

    # Calculate the transmission curve
    transmission = dust_model.get_transmission(
        0.33, np.linspace(1000, 10000, 1000)
    )
"""

import os

import matplotlib.pyplot as plt
import numpy as np
from dust_extinction.grain_models import WD01
from scipy import interpolate
from unyt import angstrom, um

from synthesizer import exceptions
from synthesizer.emission_models.transformers.transformer import Transformer
from synthesizer.units import accepts

this_dir, this_filename = os.path.split(__file__)

__all__ = ["PowerLaw", "MWN18", "Calzetti2000", "GrainsWD01", "ParametricLi08"]


class AttenuationLaw(Transformer):
    """The base class for all attenuation laws.

    A child of this class should define it's own get_tau method with any
    model specific behaviours. This will be used by get_transmission (which
    itself can be overloaded by the child if needed).

    Attributes:
        description (str):
            A description of the type of model. Defined on children classes.
    """

    def __init__(self, description):
        """Initialise the parent and set common attributes.

        Args:
            description (str):
                A description of the type of model.
        """
        # Store the description of the model.
        self.description = description

        # Call the parent constructor
        Transformer.__init__(self, required_params=("tau_v",))

    def get_tau(self, *args):
        """Compute the V-band normalised optical depth."""
        raise exceptions.UnimplementedFunctionality(
            "AttenuationLaw should not be instantiated directly!"
            " Instead use one to child models (" + ", ".join(__all__) + ")"
        )

    def get_tau_at_lam(self, *args):
        """Compute the optical depth at wavelength."""
        raise exceptions.UnimplementedFunctionality(
            "AttenuationLaw should not be instantiated directly!"
            " Instead use one to child models (" + ", ".join(__all__) + ")"
        )

    @accepts(lam=angstrom)
    def get_transmission(self, tau_v, lam):
        """Compute the transmission curve.

        Returns the transmitted flux/luminosity fraction based on an optical
        depth at a range of wavelengths.

        Args:
            tau_v (float/np.ndarray of float):
                Optical depth in the V-band. Can either be a single float or
                array.
            lam (np.ndarray of float):
                The wavelengths (with units) at which to calculate
                transmission.

        Returns:
            np.ndarray of float:
                The transmission at each wavelength. Either (lam.size,) in
                shape for singular tau_v values or (tau_v.size, lam.size)
                tau_v is an array.
        """
        # Get the optical depth at each wavelength
        tau_x_v = self.get_tau(lam)

        # Include the V band optical depth in the exponent
        # For a scalar we can just multiply but for an array we need to
        # broadcast
        if np.isscalar(tau_v):
            exponent = tau_v * tau_x_v
        else:
            if np.ndim(lam) == 0:
                exponent = tau_v[:] * tau_x_v
            else:
                exponent = tau_v[:, None] * tau_x_v

        return np.exp(-exponent)

    def _transform(self, emission, emitter, model, mask, lam_mask):
        """Apply the dust attenuation to the emission.

        Args:
            emission (Line/Sed): The emission to transform.
            emitter (Stars/Gas/BlackHole/Galaxy): The object emitting the
                emission.
            model (EmissionModel): The emission model generating the emission.
            mask (np.ndarray): The mask to apply to the emission.
            lam_mask (np.ndarray): We must define this parameter in the
                transformer method, but it is not used in this case. If not
                None an error will be raised.

        Returns:
            Line/Sed: The transformed emission.
        """
        # Extract the required parameters
        params = self._extract_params(model, emission, emitter)

        # Ensure we aren't trying to use a wavelength mask
        if lam_mask is not None:
            raise exceptions.UnimplementedFunctionality(
                "Wavelength mask currently not supported in dust attenuation."
            )

        # Apply the transmission to the emission
        return emission.apply_attenuation(
            tau_v=params["tau_v"],
            dust_curve=self,
            mask=mask,
        )

    @accepts(lam=angstrom)
    def plot_attenuation(
        self,
        lam,
        fig=None,
        ax=None,
        label=None,
        figsize=(8, 6),
        show=True,
        **kwargs,
    ):
        """Plot the attenuation curve.

        Args:
            lam (np.ndarray of float):
                The wavelengths (with units) at which to calculate
                transmission.
            fig (matplotlib.figure.Figure):
                The figure to plot on. If None, a new figure will be created.
            ax (matplotlib.axes.Axes):
                The axis to plot on. If None, a new axis will be created.
            label (str):
                The label to use for the plot.
            figsize (tuple):
                The size of the figure to create if fig is None.
            show (bool):
                Whether to show the plot.
            **kwargs (dict):
                Keyword arguments to be provided to the `plot` call.

        Returns:
            fig, ax:
                The figure and axis objects.
        """
        if fig is None:
            fig = plt.figure(figsize=figsize)
        if ax is None:
            ax = fig.add_subplot(111)

        # Get the attenuation curve
        a_V = self.get_tau(lam)

        # Plot the transmission curve
        ax.plot(lam, a_V, label=label, **kwargs)

        # Add labels
        ax.set_xlabel(r"$\lambda/(\AA)$")
        ax.set_ylabel(r"A$_{\lambda}/$A$_{V}$")

        ax.set_yticks(np.arange(0, 10))
        ax.set_xlim(np.min(lam), np.max(lam))
        ax.set_ylim(0.0, 10)

        # Add a legend if the ax has labels to plot
        if any(ax.get_legend_handles_labels()[1]):
            ax.legend()

        # Show the plot
        if show:
            plt.show()

        return fig, ax

    @accepts(lam=angstrom)
    def plot_transmission(
        self,
        tau_v,
        lam,
        fig=None,
        ax=None,
        label=None,
        figsize=(8, 6),
        show=True,
    ):
        """Plot the transmission curve.

        Args:
            tau_v (float/np.ndarray of float):
                Optical depth in the V-band. Can either be a single float or
                array.
            lam (np.ndarray of float):
                The wavelengths (with units) at which to calculate
                transmission.
            fig (matplotlib.figure.Figure):
                The figure to plot on. If None, a new figure will be created.
            ax (matplotlib.axes.Axes):
                The axis to plot on. If None, a new axis will be created.
            label (str):
                The label to use for the plot.
            figsize (tuple):
                The size of the figure to create if fig is None.
            show (bool):
                Whether to show the plot.

        Returns:
            fig, ax:
                The figure and axis objects.
        """
        if fig is None:
            fig = plt.figure(figsize=figsize)
        if ax is None:
            ax = fig.add_subplot(111)

        # Get the transmission curve
        transmission = self.get_transmission(tau_v, lam)

        # Plot the transmission curve
        ax.plot(lam, transmission, label=label)

        # Add labels
        ax.set_xlabel("Wavelength (Angstrom)")
        ax.set_ylabel("Transmission")

        # Add a legend if the ax has labels to plot
        if any(ax.get_legend_handles_labels()[1]):
            ax.legend()

        # Show the plot
        if show:
            plt.show()

        return fig, ax


class PowerLaw(AttenuationLaw):
    """Custom power law dust curve.

    Attributes:
        slope (float):
            The slope of the power law.
    """

    def __init__(self, slope=-1.0):
        """Initialise the power law slope of the dust curve.

        Args:
            slope (float):
                The slope of the power law dust curve.
        """
        description = "simple power law dust curve"
        AttenuationLaw.__init__(self, description)
        self.slope = slope

    @accepts(lam=angstrom)
    def get_tau_at_lam(self, lam):
        """Calculate optical depth at a wavelength.

        Args:
            lam (float/np.ndarray of float):
                An array of wavelengths or a single wavlength at which to
                calculate optical depths.

        Returns:
            float/np.ndarray of float: The optical depth.
        """
        return (lam / (5500.0 * angstrom)) ** self.slope

    @accepts(lam=angstrom)
    def get_tau(self, lam):
        """Calculate V-band normalised optical depth.

        Args:
            lam (float/np.ndarray of float):
                An array of wavelengths or a single wavlength at which to
                calculate optical depths.

        Returns:
            float/np.ndarray of float: The optical depth.
        """
        return self.get_tau_at_lam(lam) / self.get_tau_at_lam(
            5500.0 * angstrom
        )


@accepts(lam=um, cent_lam=um, gamma=um)
def N09Tau(lam, slope, cent_lam, ampl, gamma):
<<<<<<< HEAD
    """Generate the transmission curve for the Noll+2009 attenuation curve.
=======
    """
    Generate the transmission curve for the Noll+2009 attenuation curve.
    (https://ui.adsabs.harvard.edu/abs/2009A%26A...499...69N)
>>>>>>> be788cda

    Attenuation curve using a modified version of the Calzetti
    attenuation (Calzetti+2000) law allowing for a varying UV slope
    and the presence of a UV bump; from Noll+2009

    Args:
        lam (np.ndarray of float):
            The input wavelength array (expected in AA units,
            global unit).
        slope (float):
            The slope of the attenuation curve.
        cent_lam (float):
            The central wavelength of the UV bump, expected in microns.
        ampl (float):
            The amplitude of the UV-bump.
        gamma (float):
            The width (FWHM) of the UV bump, in microns.

    Returns:
        np.ndarray of float: V-band normalised optical depth for
            given wavelength
    """
    lam_v = 0.55
    k_lam = np.zeros_like(lam.value)

    # Masking for different regimes in the Calzetti curve
    ok1 = (lam >= 0.12) * (lam < 0.63)  # 0.12um<=lam<0.63um
    ok2 = (lam >= 0.63) * (lam < 31.0)  # 0.63um<=lam<=31um
    ok3 = lam < 0.12  # lam<0.12um
    if np.sum(ok1) > 0:  # equation 1
        k_lam[ok1] = (
            -2.156
            + (1.509 / lam.value[ok1])
            - (0.198 / lam.value[ok1] ** 2)
            + (0.011 / lam.value[ok1] ** 3)
        )
        func = interpolate.interp1d(
            lam.value[ok1], k_lam[ok1], fill_value="extrapolate"
        )
    if np.sum(ok2) > 0:  # equation 2
        k_lam[ok2] = -1.857 + (1.040 / lam.value[ok2])
    if np.sum(ok3) > 0:
        # Extrapolating the 0.12um<=lam<0.63um regime
        k_lam[ok3] = func(lam.value[ok3])

    # Using the Calzetti attenuation curve normalised
    # to Av=4.05
    k_lam = 4.05 + 2.659 * k_lam
    k_v = 4.05 + 2.659 * (
        -2.156 + (1.509 / lam_v) - (0.198 / lam_v**2) + (0.011 / lam_v**3)
    )

    # UV bump feature expression from Noll+2009
    D_lam = (
        ampl
        * ((lam * gamma) ** 2)
        / ((lam**2 - cent_lam**2) ** 2 + (lam * gamma) ** 2)
    )

    # Normalising with the value at 0.55um, to obtain
    # normalised optical depth
    tau_x_v = (k_lam + D_lam) / k_v

    return tau_x_v * (lam / lam_v) ** slope


class Calzetti2000(AttenuationLaw):
    """Calzetti attenuation curve.

    This includes options for the slope and UV-bump implemented in
    Noll et al. 2009.

    Attributes:
        slope (float):
            The slope of the attenuation curve.

        cent_lam (float):
            The central wavelength of the UV bump, expected in microns.

        ampl (float):
            The amplitude of the UV-bump.

        gamma (float):
            The width (FWHM) of the UV bump, in microns.

    """

    @accepts(cent_lam=um, gamma=um)
    def __init__(
        self,
        slope=0,
        cent_lam=0.2175 * um,
        ampl=0,
        gamma=0.035 * um,
    ):
        """Initialise the dust curve.

        Args:
            slope (float):
                The slope of the attenuation curve.

            cent_lam (float):
                The central wavelength of the UV bump, expected in microns.

            ampl (float):
                The amplitude of the UV-bump.

            gamma (float):
                The width (FWHM) of the UV bump, in microns.
        """
        description = (
            "Calzetti attenuation curve; with option"
            "for the slope and UV-bump implemented"
            "in Noll et al. 2009"
        )
        AttenuationLaw.__init__(self, description)

        # Define the parameters of the model.
        self.slope = slope
        self.cent_lam = cent_lam
        self.ampl = ampl
        self.gamma = gamma

    @accepts(lam=angstrom)
    def get_tau(self, lam):
        """Calculate V-band normalised optical depth.

        (Uses the N09Tau function defined above.)

        Args:
            lam (float/np.ndarray of float):
                An array of wavelengths or a single wavlength at which to
                calculate optical depths (in AA, global unit).

        Returns:
<<<<<<< HEAD
            float/np.ndarray of float: The optical depth.
=======
            float/array-like, float
                The V-band noramlised optical depth.
>>>>>>> be788cda
        """
        return N09Tau(
            lam=lam,
            slope=self.slope,
            cent_lam=self.cent_lam,
            ampl=self.ampl,
            gamma=self.gamma,
        )

    @accepts(lam=angstrom)
    def get_tau_at_lam(self, lam):
        """
        Calculate optical depth at a wavelength.

        (Uses the N09Tau function defined above.)

        Args:
            lam (float/array-like, float)
                An array of wavelengths or a single wavlength at which to
                calculate optical depths (in AA, global unit).

        Returns:
            float/array-like, float
                The optical depth.
        """

        tau_x_v = N09Tau(
            lam=lam,
            slope=self.slope,
            cent_lam=self.cent_lam,
            ampl=self.ampl,
            gamma=self.gamma,
        )

        # V-band wavelength in micron
        # Since the N09Tau funciton uses micron
        lam_v = 0.55

        k_v = 4.05 + 2.659 * (
            -2.156 + (1.509 / lam_v) - (0.198 / lam_v**2) + (0.011 / lam_v**3)
        )

        return k_v * tau_x_v


class MWN18(AttenuationLaw):
    """Milky Way attenuation curve used in Narayanan+2018.

    Attributes:
        data (np.ndarray of float):
            The data describing the dust curve, loaded from MW_N18.npz.
        tau_lam_v (float):
            The V band optical depth.
    """

    def __init__(self):
        """Initialise the dust curve.

        This will load the data and get the V band optical depth by
        interpolation.
        """
        description = "MW extinction curve from Desika"
        AttenuationLaw.__init__(self, description)
        self.data = np.load(f"{this_dir}/../../data/MW_N18.npz")
        self.tau_lam_v = np.interp(
            5500.0, self.data.f.mw_df_lam[::-1], self.data.f.mw_df_chi[::-1]
        )

    @accepts(lam=angstrom)
    def get_tau(self, lam, interp="cubic"):
        """Calculate V-band normalised optical depth.

        Args:
            lam (float/array, float):
                An array of wavelengths or a single wavlength at which to
                calculate optical depths (in AA, global unit).
            interp (str):
                The type of interpolation to use. Can be 'linear', 'nearest',
                'nearest-up', 'zero', 'slinear', 'quadratic', 'cubic',
                'previous', or 'next'. 'zero', 'slinear', 'quadratic' and
                'cubic' refer to a spline interpolation of zeroth, first,
                second or third order. Uses scipy.interpolate.interp1d.

        Returns:
            float/array, float: The optical depth.
        """
        func = interpolate.interp1d(
            self.data.f.mw_df_lam[::-1],
            self.data.f.mw_df_chi[::-1],
            kind=interp,
            fill_value="extrapolate",
        )
        return func(lam) / self.tau_lam_v

    @accepts(lam=angstrom)
    def get_tau_at_lam(self, lam, interp="cubic"):
        """
        Calculate the optical depth at a wavelength.

        Args:
            lam (float/array, float)
                An array of wavelengths or a single wavlength at which to
                calculate optical depths (in AA, global unit).
            interp (str)
                The type of interpolation to use. Can be 'linear', 'nearest',
                'nearest-up', 'zero', 'slinear', 'quadratic', 'cubic',
                'previous', or 'next'. 'zero', 'slinear', 'quadratic' and
                'cubic' refer to a spline interpolation of zeroth, first,
                second or third order. Uses scipy.interpolate.interp1d.

        Returns:
            float/array, float
                The optical depth.
        """
        func = interpolate.interp1d(
            self.data.f.mw_df_lam[::-1],
            self.data.f.mw_df_chi[::-1],
            kind=interp,
            fill_value="extrapolate",
        )
        return func(lam)


class GrainsWD01(AttenuationLaw):
    """Weingarter and Draine 2001 dust grain extinction model.

    Includes curves for MW, SMC and LMC or any available in WD01.

    Attributes:
        model (str):
            The dust grain model used.
        emodel (function)
            The function that describes the model from WD01 imported above.
    """

    def __init__(self, model="SMCBar"):
        """Initialise the dust curve.

        Args:
            model (str):
                The dust grain model to use.
        """
        AttenuationLaw.__init__(
            self,
            "Weingarter and Draine 2001 dust grain model for MW, SMC, and LMC",
        )

        # Get the correct model string
        if "MW" in model:
            self.model = "MWRV31"
        elif "LMC" in model:
            self.model = "LMCAvg"
        elif "SMC" in model:
            self.model = "SMCBar"
        else:
            self.model = model
        self.emodel = WD01(self.model)

    @accepts(lam=angstrom)
    def get_tau(self, lam, interp="slinear"):
        """Calculate V-band normalised optical depth.

        Args:
            lam (float/np.ndarray of float):
                An array of wavelengths or a single wavlength at which to
                calculate optical depths (in AA, global unit).

            interp (str):
                The type of interpolation to use. Can be 'linear', 'nearest',
                'nearest-up', 'zero', 'slinear', 'quadratic', 'cubic',
                'previous', or 'next'. 'zero', 'slinear', 'quadratic' and
                'cubic' refer to a spline interpolation of zeroth, first,
                second or third order. Uses scipy.interpolate.interp1d.

        Returns:
            float/np.ndarray of float: The optical depth.
        """
        lam_lims = np.logspace(2, 8, 10000) * angstrom
        lam_v = 5500 * angstrom  # V-band wavelength
        func = interpolate.interp1d(
            lam_lims,
            self.emodel(lam_lims.to_astropy()),
            kind=interp,
            fill_value="extrapolate",
        )
        out = func(lam) / func(lam_v)

        if np.isscalar(lam):
            if lam > lam_lims[-1]:
                out = func(lam_lims[-1])
        elif np.sum(lam > lam_lims[-1]) > 0:
            out[(lam > lam_lims[-1])] = func(lam_lims[-1])

        return out

    @accepts(lam=angstrom)
    def get_tau_at_lam(self, lam, interp="slinear"):
        """
        Calculate optical depth at a wavelength.

        Args:
            lam (float/array-like, float)
                An array of wavelengths or a single wavlength at which to
                calculate optical depths (in AA, global unit).

            interp (str)
                The type of interpolation to use. Can be 'linear', 'nearest',
                'nearest-up', 'zero', 'slinear', 'quadratic', 'cubic',
                'previous', or 'next'. 'zero', 'slinear', 'quadratic' and
                'cubic' refer to a spline interpolation of zeroth, first,
                second or third order. Uses scipy.interpolate.interp1d.

        Returns:
            float/array-like, float
                The optical depth.
        """
        lam_lims = np.logspace(2, 8, 10000) * angstrom
        func = interpolate.interp1d(
            lam_lims,
            self.emodel(lam_lims.to_astropy()),
            kind=interp,
            fill_value="extrapolate",
        )
        out = func(lam)

        if np.isscalar(lam):
            if lam > lam_lims[-1]:
                out = func(lam_lims[-1])
        elif np.sum(lam > lam_lims[-1]) > 0:
            out[(lam > lam_lims[-1])] = func(lam_lims[-1])

        return out


@accepts(lam=um)
def Li08(lam, UV_slope, OPT_NIR_slope, FUV_slope, bump, model):
    """Drude-like parametric expression for the attenuation curve from Li+08.

    Args:
        lam (np.ndarray of float):
            The wavelengths (microns units) at which to calculate transmission.
        UV_slope (float):
            Dimensionless parameter describing the UV-FUV slope
        OPT_NIR_slope (float):
            Dimensionless parameter describing the optical/NIR slope
        FUV_slope (float):
            Dimensionless parameter describing the FUV slope
        bump (float):
            Dimensionless parameter describing the UV bump
            strength (0< bump <1)
        model (str):
            Via this parameter one can choose one of the templates for
            extinction/attenuation curves from: Calzetti, SMC, MW (R_V=3.1),
            and LMC

    Returns:
            np.ndarray of float/float: tau/tau_v at each input wavelength (lam)
    """
    # Empirical templates (Calzetti, SMC, MW RV=3.1, LMC)
    if model == "Calzetti":
        UV_slope, OPT_NIR_slope, FUV_slope, bump = 44.9, 7.56, 61.2, 0.0
    if model == "SMC":
        UV_slope, OPT_NIR_slope, FUV_slope, bump = 38.7, 3.83, 6.34, 0.0
    if model == "MW":
        UV_slope, OPT_NIR_slope, FUV_slope, bump = 14.4, 6.52, 2.04, 0.0519
    if model == "LMC":
        UV_slope, OPT_NIR_slope, FUV_slope, bump = 4.47, 2.39, -0.988, 0.0221

    # Attenuation curve (normalized to Av)
    term1 = UV_slope / (
        (lam.value / 0.08) ** OPT_NIR_slope
        + (lam.value / 0.08) ** -OPT_NIR_slope
        + FUV_slope
    )
    term2 = (
        233.0
        * (
            1
            - UV_slope
            / (6.88**OPT_NIR_slope + 0.145**OPT_NIR_slope + FUV_slope)
            - bump / 4.6
        )
    ) / ((lam.value / 0.046) ** 2.0 + (lam.value / 0.046) ** -2.0 + 90.0)
    term3 = bump / (
        (lam.value / 0.2175) ** 2.0 + (lam.value / 0.2175) ** -2.0 - 1.95
    )

    AlamAV = term1 + term2 + term3

    return AlamAV


class ParametricLi08(AttenuationLaw):
    """Parametric, empirical attenuation curve.

    Implemented in Li+08, Evolution of the parameters up to high-z
    (z=12) studied in: Markov+23a,b

    Attributes:
        UV_slope (float):
            Dimensionless parameter describing the UV-FUV slope
        OPT_NIR_slope (float):
            Dimensionless parameter describing the optical/NIR slope
        FUV_slope (float):
            Dimensionless parameter describing the FUV slope
        bump (float):
            Dimensionless parameter describing the UV bump
            strength (0< bump <1)
        model (str):
            Fixing attenuation/extinction curve to one of the known
            templates: MW, SMC, LMC, Calzetti

    """

    def __init__(
        self,
        UV_slope=1.0,
        OPT_NIR_slope=1.0,
        FUV_slope=1.0,
        bump=0.0,
        model=None,
    ):
        """Initialise the dust curve.

        Args:
            UV_slope (float):
                Dimensionless parameter describing the UV-FUV slope
            OPT_NIR_slope (float):
                Dimensionless parameter describing the optical/NIR slope
            FUV_slope (float):
                Dimensionless parameter describing the FUV slope
            bump (float):
                Dimensionless parameter describing the UV bump
                strength (0< bump <1)
            model (str):
                Fixing attenuation/extinction curve to one of the known
                templates: MW, SMC, LMC, Calzetti
        """
        description = (
            "Parametric attenuation curve; with option"
            "for multiple slopes (UV_slope,OPT_NIR_slope,FUV_slope) and "
            "varying UV-bump strength (bump)."
            "Introduced in Li+08, see Markov+23,24 for application to "
            "a high-z dataset."
            "Empirical extinction/attenuation curves (MW, SMC, LMC, "
            "Calzetti) can be selected."
        )
        AttenuationLaw.__init__(self, description)

        # Define the parameters of the model.
        self.UV_slope = UV_slope
        self.OPT_NIR_slope = OPT_NIR_slope
        self.FUV_slope = FUV_slope
        self.bump = bump

        # Get the correct model string
        if model == "MW":
            self.model = "MW"
        elif model == "LMC":
            self.model = "LMC"
        elif model == "SMC":
            self.model = "SMC"
        elif model == "Calzetti":
            self.model = "Calzetti"
        else:
            self.model = "Custom"

    @accepts(lam=angstrom)
    def get_tau(self, lam):
        """Calculate V-band normalised optical depth.

        (Uses the Li_08 function defined above.)

        Args:
            lam (float/np.ndarray of float):
                An array of wavelengths or a single wavlength at which to
                calculate optical depths (in AA, global unit).

        Returns:
<<<<<<< HEAD
            float/np.ndarray of float: The optical depth.
=======
            float/array-like, float
                The V-band normalised optical depth.
>>>>>>> be788cda
        """
        return Li08(
            lam=lam,
            UV_slope=self.UV_slope,
            OPT_NIR_slope=self.OPT_NIR_slope,
            FUV_slope=self.FUV_slope,
            bump=self.bump,
            model=self.model,
        )

    @accepts(lam=angstrom)
    def get_tau_at_lam(self, lam):
        """
        Calculate optical depth at a wavelength.

        (Uses the Li_08 function defined above.)

        Args:
            lam (float/array-like, float)
                An array of wavelengths or a single wavlength at which to
                calculate optical depths (in AA, global unit).

        Returns:
            float/array-like, float
                The optical depth.
        """
        raise exceptions.UnimplementedFunctionality(
            "ParametricLi08 form is fit to the normalised Alam/Av values"
            "for the different models, so does not make sense to have this"
            "function. Use other attenuation curve models to get tau_v or Av"
        )<|MERGE_RESOLUTION|>--- conflicted
+++ resolved
@@ -316,17 +316,14 @@
 
 @accepts(lam=um, cent_lam=um, gamma=um)
 def N09Tau(lam, slope, cent_lam, ampl, gamma):
-<<<<<<< HEAD
     """Generate the transmission curve for the Noll+2009 attenuation curve.
-=======
-    """
-    Generate the transmission curve for the Noll+2009 attenuation curve.
-    (https://ui.adsabs.harvard.edu/abs/2009A%26A...499...69N)
->>>>>>> be788cda
 
     Attenuation curve using a modified version of the Calzetti
     attenuation (Calzetti+2000) law allowing for a varying UV slope
     and the presence of a UV bump; from Noll+2009
+
+    References:
+        https://ui.adsabs.harvard.edu/abs/2009A%26A...499...69N
 
     Args:
         lam (np.ndarray of float):
@@ -458,12 +455,12 @@
                 calculate optical depths (in AA, global unit).
 
         Returns:
-<<<<<<< HEAD
+        <<<<<<< HEAD
             float/np.ndarray of float: The optical depth.
-=======
+        =======
             float/array-like, float
                 The V-band noramlised optical depth.
->>>>>>> be788cda
+        >>>>>>> main
         """
         return N09Tau(
             lam=lam,
@@ -475,13 +472,12 @@
 
     @accepts(lam=angstrom)
     def get_tau_at_lam(self, lam):
-        """
-        Calculate optical depth at a wavelength.
+        """Calculate optical depth at a wavelength.
 
         (Uses the N09Tau function defined above.)
 
         Args:
-            lam (float/array-like, float)
+            lam (float/array-like, float):
                 An array of wavelengths or a single wavlength at which to
                 calculate optical depths (in AA, global unit).
 
@@ -489,7 +485,6 @@
             float/array-like, float
                 The optical depth.
         """
-
         tau_x_v = N09Tau(
             lam=lam,
             slope=self.slope,
@@ -560,14 +555,13 @@
 
     @accepts(lam=angstrom)
     def get_tau_at_lam(self, lam, interp="cubic"):
-        """
-        Calculate the optical depth at a wavelength.
-
-        Args:
-            lam (float/array, float)
+        """Calculate the optical depth at a wavelength.
+
+        Args:
+            lam (float/array, float):
                 An array of wavelengths or a single wavlength at which to
                 calculate optical depths (in AA, global unit).
-            interp (str)
+            interp (str):
                 The type of interpolation to use. Can be 'linear', 'nearest',
                 'nearest-up', 'zero', 'slinear', 'quadratic', 'cubic',
                 'previous', or 'next'. 'zero', 'slinear', 'quadratic' and
@@ -661,15 +655,13 @@
 
     @accepts(lam=angstrom)
     def get_tau_at_lam(self, lam, interp="slinear"):
-        """
-        Calculate optical depth at a wavelength.
-
-        Args:
-            lam (float/array-like, float)
+        """Calculate optical depth at a wavelength.
+
+        Args:
+            lam (float/array-like, float):
                 An array of wavelengths or a single wavlength at which to
                 calculate optical depths (in AA, global unit).
-
-            interp (str)
+            interp (str):
                 The type of interpolation to use. Can be 'linear', 'nearest',
                 'nearest-up', 'zero', 'slinear', 'quadratic', 'cubic',
                 'previous', or 'next'. 'zero', 'slinear', 'quadratic' and
@@ -843,12 +835,7 @@
                 calculate optical depths (in AA, global unit).
 
         Returns:
-<<<<<<< HEAD
-            float/np.ndarray of float: The optical depth.
-=======
-            float/array-like, float
-                The V-band normalised optical depth.
->>>>>>> be788cda
+            float/array-like, float: The V-band normalised optical depth.
         """
         return Li08(
             lam=lam,
@@ -861,13 +848,12 @@
 
     @accepts(lam=angstrom)
     def get_tau_at_lam(self, lam):
-        """
-        Calculate optical depth at a wavelength.
+        """Calculate optical depth at a wavelength.
 
         (Uses the Li_08 function defined above.)
 
         Args:
-            lam (float/array-like, float)
+            lam (float/array-like, float):
                 An array of wavelengths or a single wavlength at which to
                 calculate optical depths (in AA, global unit).
 
