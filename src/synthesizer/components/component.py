"""A module containing generic component functionality.

This module contains the abstract base class for all components in the
synthesizer. It defines the basic structure of a component and the methods
that all components should have.

StellarComponents and BlackHoleComponents are children of this class and
contain the specific functionality for stellar and black hole components
respectively.
"""

from abc import ABC, abstractmethod

from unyt import arcsecond, kpc, pc

from synthesizer import exceptions
from synthesizer.cosmology import (
    get_angular_diameter_distance,
    get_luminosity_distance,
)
from synthesizer.emissions import plot_spectra
from synthesizer.instruments import Instrument
from synthesizer.synth_warnings import deprecated, deprecation
from synthesizer.units import unit_is_compatible
from synthesizer.utils.ascii_table import TableFormatter


class Component(ABC):
    """The parent class for all components in the synthesizer.

    This class contains the basic structure of a component and the methods
    that all components should have.

    Attributes:
        component_type (str):
            The type of component, either "Stars" or "BlackHole".
        spectra (dict):
            A dictionary to hold the stellar spectra.
        lines (dict):
            A dictionary to hold the stellar emission lines.
        photo_lnu (dict):
            A dictionary to hold the stellar photometry in luminosity units.
        photo_fnu (dict):
            A dictionary to hold the stellar photometry in flux units.
        images_lnu (dict):
            A dictionary to hold the images in luminosity units.
        images_fnu (dict):
            A dictionary to hold the images in flux units
        fesc (float):
            The escape fraction of the component.
        model_param_cache (dict):
            A cache for parameters calculated by emission models.
    """

    def __init__(
        self,
        component_type,
        fesc,
        **kwargs,
    ):
        """Initialise the Component.

        Args:
            component_type (str):
                The type of component, either "Stars" or "BlackHole".
            fesc (float):
                The escape fraction of the component.
            **kwargs (dict):
                Any additional keyword arguments to attach to the Component.
        """
        # Attach the component type and name to the object
        self.component_type = component_type

        # Define the spectra dictionary to hold the stellar spectra
        self.spectra = {}

        # Define the line dictionary to hold the stellar emission lines
        self.lines = {}

        # Define the photometry dictionaries to hold the stellar photometry
        self.photo_lnu = {}
        self.photo_fnu = {}

        # Define the dictionaries to hold the images (we carry 3 different
        # dictionaries for both lnu and fnu images to draw a distinction
        # between images with and without a PSF and/or noise)
        self.images_lnu = {}
        self.images_fnu = {}
        self.images_psf_lnu = {}
        self.images_psf_fnu = {}
        self.images_noise_lnu = {}
        self.images_noise_fnu = {}

        # Define the dictionaries to hold instrument specific spectroscopy
        self.spectroscopy = {}
        self.particle_spectroscopy = {}

        # Attach a default escape fraction
        self.fesc = fesc if fesc is not None else 0.0

        # Set any of the extra attribute provided as kwargs
        for key, val in kwargs.items():
            setattr(self, key, val)

        # A container for any grid weights we already computed
        self._grid_weights = {"cic": {}, "ngp": {}}

        # A container for caching parameters calculated by emission models
        self.model_param_cache = {}

    @property
    def photo_fluxes(self):
        """Get the photometric fluxes.

        Returns:
            dict
                The photometry fluxes.
        """
        deprecation(
            "The `photo_fluxes` attribute is deprecated. Use "
            "`photo_fnu` instead. Will be removed in v1.0.0"
        )
        return self.photo_fnu

    @property
    def photo_luminosities(self):
        """Get the photometric luminosities.

        Returns:
            dict
                The photometry luminosities.
        """
        deprecation(
            "The `photo_luminosities` attribute is deprecated. Use "
            "`photo_lnu` instead. Will be removed in v1.0.0"
        )
        return self.photo_lnu

    @abstractmethod
    def get_mask(
        self,
        attr,
        thresh,
        op,
        mask=None,
        attr_override_obj=None,
    ):
        """Return a mask based on the attribute and threshold.

        Will derive a mask of the form attr op thresh, e.g. age > 10 Myr.

        Overloading functions should use
        synthesizer.emission_models.utils.get_param instead of getattr to
        allow for attribute overrides, e.g.:
            from synthesizer.emission_models.utils import get_param
            attr_values = get_param(
                attr,
                override_obj,
                None,
                self
            )
            # then use attr_values to derive the mask

        Args:
            attr (str):
                The attribute to derive the mask from.
            thresh (float):
                The threshold value.
            op (str):
                The operation to apply. Can be '<', '>', '<=', '>=', "==",
                or "!=".
            mask (np.ndarray):
                Optionally, a mask to combine with the new mask.
            attr_override_obj (object):
                An alternative object to check from the attribute. This
                is specifically used when an EmissionModel may have a
                fixed parameter override, but can be used more generally.

        Returns:
            mask (np.ndarray):
                The mask array.
        """
        pass

    @abstractmethod
    def get_weighted_attr(self, attr, weights, **kwargs):
        """Return the weighted attribute."""
        pass

    @property
    def is_parametric(self):
        """Return whether the component is parametric.

        Returns:
            bool
                Whether the component is parametric.
        """
        # Import here to avoid circular imports
        from synthesizer.parametric import BlackHole as ParametricBlackHole
        from synthesizer.parametric import Stars as ParametricStars

        return isinstance(self, (ParametricStars, ParametricBlackHole))

    @property
    def is_particle(self):
        """Return whether the component is particle based.

        Returns:
            bool
                Whether the component is particle based.
        """
        return not self.is_parametric

    def get_luminosity_distance(self, cosmo):
        """Get the luminosity distance of the component.

        This requires the redshift to be set on the component.

        This will use the astropy cosmology module to calculate the
        luminosity distance. If the redshift is 0, the distance will be set to
        10 pc to avoid any issues with 0s.

        Args:
            cosmo (astropy.cosmology):
                The cosmology to use for the calculation.

        Returns:
            unyt_quantity:
                The luminosity distance of the component in kpc.
        """
        # If we don't have a redshift then we can't calculate the
        # luminosity distance
        if not hasattr(self, "redshift"):
            raise exceptions.InconsistentArguments(
                "The component does not have a redshift set."
            )

        # Check redshift is set
        if self.redshift is None:
            raise exceptions.InconsistentArguments(
                "The component must have a redshift set to calculate the "
                "luminosity distance."
            )

        # At redshift > 0 we can calculate the luminosity distance explicitly
        if self.redshift > 0:
            return get_luminosity_distance(cosmo, self.redshift).to("kpc")

        # At redshift 0 just place the component at 10 pc to
        # avoid any issues with 0s
        return (10 * pc).to(kpc)

    def get_angular_diameter_distance(self, cosmo):
        """Get the angular diameter distance of the component.

        This requires the redshift to be set on the component.

        This will use the astropy cosmology module to calculate the
        angular diameter distance. If the redshift is 0, the distance will be
        set to 10 pc to avoid any issues with 0s.

        Args:
            cosmo (astropy.cosmology):
                The cosmology to use for the calculation.

        Returns:
            unyt_quantity:
                The angular diameter distance of the component in kpc.
        """
        # If we don't have a redshift then we can't calculate the
        # angular diameter distance
        if not hasattr(self, "redshift"):
            raise exceptions.InconsistentArguments(
                "The component does not have a redshift set."
            )

        # Check redshift is set
        if self.redshift is None:
            raise exceptions.InconsistentArguments(
                "The component must have a redshift set to calculate the "
                "angular diameter distance."
            )

        # At redshift > 0 we can calculate the angular diameter distance
        # explicitly
        if self.redshift > 0:
            return get_angular_diameter_distance(
                cosmo,
                self.redshift,
            ).to("kpc")

        # At redshift 0 just place the component at 10 pc to
        # avoid any issues with 0s
        return (10 * pc).to(kpc)

    def get_photo_lnu(self, filters, verbose=True, nthreads=1):
        """Calculate luminosity photometry using a FilterCollection object.

        Args:
            filters (filters.FilterCollection):
                A FilterCollection object.
            verbose (bool):
                Are we talking?
            nthreads (int):
                The number of threads to use for the integration. If -1, all
                threads will be used.

        Returns:
            photo_lnu (dict):
                A dictionary of rest frame broadband luminosities.
        """
        # Loop over spectra in the component
        for spectra in self.spectra:
            # Create the photometry collection and store it in the object
            self.photo_lnu[spectra] = self.spectra[spectra].get_photo_lnu(
                filters,
                verbose,
                nthreads=nthreads,
            )

        return self.photo_lnu

    @deprecated(
        "The `get_photo_luminosities` method is deprecated. Use "
        "`get_photo_lnu` instead. Will be removed in v1.0.0"
    )
    def get_photo_luminosities(self, filters, verbose=True):
        """Calculate luminosity photometry using a FilterCollection object.

        Alias to get_photo_lnu.

        Photometry is calculated in spectral luminosity density units.

        Args:
            filters (FilterCollection):
                A FilterCollection object.
            verbose (bool):
                Are we talking?

        Returns:
            PhotometryCollection
                A PhotometryCollection object containing the luminosity
                photometry in each filter in filters.
        """
        return self.get_photo_lnu(filters, verbose)

    def get_photo_fnu(self, filters, verbose=True, nthreads=1):
        """Calculate flux photometry using a FilterCollection object.

        Args:
            filters (FilterCollection):
                A FilterCollection object.
            verbose (bool):
                Are we talking?
            nthreads (int):
                The number of threads to use for the integration. If -1, all
                threads will be used.

        Returns:
            dict:
                A dictionary of fluxes in each filter in filters.
        """
        # Loop over spectra in the component
        for spectra in self.spectra:
            # Create the photometry collection and store it in the object
            self.photo_fnu[spectra] = self.spectra[spectra].get_photo_fnu(
                filters,
                verbose,
                nthreads=nthreads,
            )

        return self.photo_fnu

    @deprecated(
        "The `get_photo_fluxes` method is deprecated. Use "
        "`get_photo_fnu` instead. Will be removed in v1.0.0"
    )
    def get_photo_fluxes(self, filters, verbose=True):
        """Calculate flux photometry using a FilterCollection object.

        Alias to get_photo_fnu.

        Photometry is calculated in spectral flux density units.

        Args:
            filters (FilterCollection):
                A FilterCollection object.
            verbose (bool):
                Are we talking?

        Returns:
            PhotometryCollection:
                A PhotometryCollection object containing the flux photometry
                in each filter in filters.
        """
        return self.get_photo_fnu(filters, verbose)

    def get_spectra(
        self,
        emission_model,
        dust_curves=None,
        tau_v=None,
        fesc=None,
        mask=None,
        vel_shift=None,
        verbose=True,
        nthreads=1,
        grid_assignment_method="cic",
        **kwargs,
    ):
        """Generate stellar spectra as described by the emission model.

        Args:
            emission_model (EmissionModel):
                The emission model to use.
            dust_curves (dict):
                An override to the emission model dust curves. Either:
                    - None, indicating the dust_curves defined on the emission
                      models should be used.
                    - A single dust curve to apply to all emission models.
                    - A dictionary of the form {<label>: <dust_curve instance>}
                      to use a specific dust curve instance with particular
                      properties.
            tau_v (dict):
                An override to the dust model optical depth. Either:
                    - None, indicating the tau_v defined on the emission model
                      should be used.
                    - A float to use as the optical depth for all models.
                    - A dictionary of the form {<label>: float(<tau_v>)}
                      to use a specific optical depth with a particular
                      model or {<label>: str(<attribute>)} to use an attribute
                      of the component as the optical depth.
            fesc (dict):
                An override to the emission model escape fraction. Either:
                    - None, indicating the fesc defined on the emission model
                      should be used.
                    - A float to use as the escape fraction for all models.
                    - A dictionary of the form {<label>: float(<fesc>)}
                      to use a specific escape fraction with a particular
                      model or {<label>: str(<attribute>)} to use an
                      attribute of the component as the escape fraction.
            mask (dict):
                An override to the emission model mask. Either:
                    - None, indicating the mask defined on the emission model
                      should be used.
                    - A dictionary of the form {<label>: {"attr": attr,
                      "thresh": thresh, "op": op}} to add a specific mask to
                      a particular model.
            vel_shift (bool):
                Flags whether to apply doppler shift to the spectra.
            verbose (bool):
                Are we talking?
            nthreads (int):
                The number of threads to use for the tree search. If -1, all
                available threads will be used.
            grid_assignment_method (str):
                The method to use for assigning particles to the grid. Options
                are "cic" (cloud-in-cell) or "ngp" (nearest grid point)."
            **kwargs (dict):
                Any additional keyword arguments to pass to the generator
                function.

        Returns:
            dict
                A dictionary of spectra which can be attached to the
                appropriate spectra attribute of the component
                (spectra/particle_spectra)
        """
        # Get the spectra
        spectra, particle_spectra = emission_model._get_spectra(
            emitters={"stellar": self}
            if self.component_type == "Stars"
            else {"blackhole": self},
            dust_curves=dust_curves,
            tau_v=tau_v,
            fesc=fesc,
            mask=mask,
            vel_shift=vel_shift,
            verbose=verbose,
            nthreads=nthreads,
            grid_assignment_method=grid_assignment_method,
            **kwargs,
        )

        # Update the spectra dictionary
        self.spectra.update(spectra)

        # Update the particle_spectra dictionary if it exists
        if hasattr(self, "particle_spectra"):
            self.particle_spectra.update(particle_spectra)

        # Return the spectra the user wants
        if emission_model.per_particle:
            return self.particle_spectra[emission_model.label]
        return self.spectra[emission_model.label]

    def get_lines(
        self,
        line_ids,
        emission_model,
        dust_curves=None,
        tau_v=None,
        fesc=None,
        mask=None,
        verbose=True,
        **kwargs,
    ):
        """Generate stellar lines as described by the emission model.

        Args:
            line_ids (list):
                A list of line_ids. Doublets can be specified as a nested list
                or using a comma (e.g. 'OIII4363,OIII4959').
            emission_model (EmissionModel):
                The emission model to use.
            dust_curves (dict):
                An override to the emission model dust curves. Either:
                    - None, indicating the dust_curves defined on the emission
                      models should be used.
                    - A single dust curve to apply to all emission models.
                    - A dictionary of the form {<label>: <dust_curve instance>}
                      to use a specific dust curve instance with particular
                      properties.
            tau_v (dict):
                An override to the dust model optical depth. Either:
                    - None, indicating the tau_v defined on the emission model
                      should be used.
                    - A float to use as the optical depth for all models.
                    - A dictionary of the form {<label>: float(<tau_v>)}
                      to use a specific optical depth with a particular
                      model or {<label>: str(<attribute>)} to use an attribute
                      of the component as the optical depth.
            fesc (dict):
                An override to the emission model escape fraction. Either:
                    - None, indicating the fesc defined on the emission model
                      should be used.
                    - A float to use as the escape fraction for all models.
                    - A dictionary of the form {<label>: float(<fesc>)}
                      to use a specific escape fraction with a particular
                      model or {<label>: str(<attribute>)} to use an
                      attribute of the component as the escape fraction.
            mask (dict):
                An override to the emission model mask. Either:
                    - None, indicating the mask defined on the emission model
                      should be used.
                    - A dictionary of the form {<label>: {"attr": attr,
                      "thresh": thresh, "op": op}} to add a specific mask to
                      a particular model.
            verbose (bool):
                Are we talking?
            kwargs (dict):
                Any additional keyword arguments to pass to the generator
                function.

        Returns:
            LineCollection
                A LineCollection object containing the lines defined by the
                root model.
        """
        # Get the lines
        lines, particle_lines = emission_model._get_lines(
            line_ids=line_ids,
            emitters={"stellar": self}
            if self.component_type == "Stars"
            else {"blackhole": self},
            dust_curves=dust_curves,
            tau_v=tau_v,
            fesc=fesc,
            mask=mask,
            verbose=verbose,
            **kwargs,
        )

        # Update the lines dictionary
        self.lines.update(lines)

        # Update the particle_lines dictionary if it exists
        if hasattr(self, "particle_lines"):
            self.particle_lines.update(particle_lines)

        # Return the lines the user wants
        if emission_model.per_particle:
            return self.particle_lines[emission_model.label]
        return self.lines[emission_model.label]

    def get_images_luminosity(
        self,
        resolution,
        fov,
        emission_model,
        img_type="smoothed",
        kernel=None,
        kernel_threshold=1,
        nthreads=1,
        limit_to=None,
        instrument=None,
        cosmo=None,
    ):
        """Make an ImageCollection from component luminosities.

        For Parametric components, images can only be smoothed. An
        exception will be raised if a histogram is requested.

        For Particle components, images can either be a simple
        histogram ("hist") or an image with particles smoothed over
        their SPH kernel.

        Which images are produced is defined by the emission model. If any
        of the necessary photometry is missing for generating a particular
        image, an exception will be raised.

        The limit_to argument can be used if only a specific image is desired.

        Note that black holes will never be smoothed and only produce a
        histogram due to the point source nature of black holes.

        All images that are created will be stored on the emitter (Stars or
        BlackHole/s) under the images_lnu attribute. The image
        collection at the root of the emission model will also be returned.

        Args:
            resolution (unyt_quantity of float):
                The size of a pixel.
                (Ignoring any supersampling defined by psf_resample_factor)
            fov (float):
                The width of the image in image coordinates.
            emission_model (EmissionModel):
                The emission model to use to generate the images.
            img_type (str):
                The type of image to be made, either "hist" -> a histogram, or
                "smoothed" -> particles smoothed over a kernel for a particle
                galaxy. Otherwise, only smoothed is applicable.
            kernel (np.ndarray of float):
                The values from one of the kernels from the kernel_functions
                module. Only used for smoothed images.
            kernel_threshold (float):
                The kernel's impact parameter threshold (by default 1).
            nthreads (int):
                The number of threads to use in the tree search. Default is 1.
            limit_to (str):
                The label of the image to limit to. If None, all images are
                returned.
            instrument (Instrument):
                The instrument to use to generate the images.
            cosmo (astropy.cosmology):
                The cosmology to use for the calculation of the luminosity
                distance. Only needed for internal conversions from cartesian
                to angular coordinates when an angular resolution is used.

        Returns:
            Image : array-like
                A 2D array containing the image.
        """
        # Ensure we aren't trying to make a histogram for a parametric
        # component
        if hasattr(self, "morphology") and img_type == "hist":
            raise exceptions.InconsistentArguments(
                f"Parametric {self.component_type} can only produce "
                "smoothed images."
            )

        # If we haven't got an instrument create one
        # TODO: we need to eventually fully pivot to taking only an instrument
        # this will be done when we introduced some premade instruments
        if instrument is None:
            # Get the filters from the emitters
            filters = self.particle_photo_lnu[emission_model.label].filters

            # Make the place holder instrument
            instrument = Instrument(
                "GenericInstrument",
                resolution=resolution,
                filters=filters,
            )

        # Ensure we have a cosmology if we need it
        if unit_is_compatible(instrument.resolution, arcsecond):
            if cosmo is None:
                raise exceptions.InconsistentArguments(
                    "Cosmology must be provided when using an angular "
                    "resolution and FOV."
                )

            # Also ensure we have a redshift
            if self.redshift is None:
                raise exceptions.MissingAttribute(
                    "Redshift must be set when using an angular "
                    "resolution and FOV."
                )

        # Get the images
        images = emission_model._get_images(
            instrument=instrument,
            fov=fov,
            emitters={"stellar": self}
            if self.component_type == "Stars"
            else {"blackhole": self},
            img_type=img_type,
            mask=None,
            kernel=kernel,
            kernel_threshold=kernel_threshold,
            nthreads=nthreads,
            limit_to=limit_to,
            do_flux=False,
            cosmo=cosmo,
        )

        # Get the instrument name if we have one
        if instrument is not None:
            instrument_name = instrument.label
        else:
            instrument_name = None

        # Unpack the images
        for model in emission_model._models.values():
            # Are we limiting to a specific model?
            if limit_to is not None and model.label not in limit_to:
                continue

            # Skip models we aren't saving
            if not model.save:
                continue

            # Attach the images properly depending on whether we have a
            # generic instrument or not
            if instrument_name is not None:
                self.images_lnu.setdefault(instrument_name, {})
                self.images_lnu[instrument_name][model.label] = images[
                    model.label
                ]
            else:
                self.images_lnu[model.label] = images[model.label]

        # If we are limiting to a specific image then return that
        if limit_to is not None:
            return images[limit_to]

        # Return the image at the root of the emission model
        return images[emission_model.label]

    def get_images_flux(
        self,
        resolution,
        fov,
        emission_model,
        img_type="smoothed",
        kernel=None,
        kernel_threshold=1,
        nthreads=1,
        limit_to=None,
        instrument=None,
        cosmo=None,
    ):
        """Make an ImageCollection from fluxes.

        For Parametric components, images can only be smoothed. An
        exception will be raised if a histogram is requested.

        For Particle components, images can either be a simple
        histogram ("hist") or an image with particles smoothed over
        their SPH kernel.

        Which images are produced is defined by the emission model. If any
        of the necessary photometry is missing for generating a particular
        image, an exception will be raised.

        The limit_to argument can be used if only a specific image is desired.

        Note that black holes will never be smoothed and only produce a
        histogram due to the point source nature of black holes.

        All images that are created will be stored on the emitter (Stars or
        BlackHole/s) under the images_fnu attribute. The image
        collection at the root of the emission model will also be returned.

        Args:
            resolution (unyt_quantity of float):
                The size of a pixel.
                (Ignoring any supersampling defined by psf_resample_factor)
            fov (float):
                The width of the image in image coordinates.
            emission_model (EmissionModel):
                The emission model to use to generate the images.
            img_type (str):
                The type of image to be made, either "hist" -> a histogram, or
                "smoothed" -> particles smoothed over a kernel for a particle
                galaxy. Otherwise, only smoothed is applicable.
            kernel (np.ndarray of float):
                The values from one of the kernels from the kernel_functions
                module. Only used for smoothed images.
            kernel_threshold (float):
                The kernel's impact parameter threshold (by default 1).
            nthreads (int):
                The number of threads to use in the tree search. Default is 1.
            limit_to (str):
                The label of the image to limit to. If None, all images are
                returned.
            instrument (Instrument):
                The instrument to use to generate the images.
            cosmo (astropy.cosmology):
                The cosmology to use for the calculation of the luminosity
                distance. Only needed for internal conversions from cartesian
                to angular coordinates when an angular resolution is used.

        Returns:
            Image : array-like
                A 2D array containing the image.
        """
        # Ensure we aren't trying to make a histogram for a parametric
        # component
        if hasattr(self, "morphology") and img_type == "hist":
            raise exceptions.InconsistentArguments(
                f"Parametric {self.component_type} can only produce "
                "smoothed images."
            )

        # If we haven't got an instrument create one
        # TODO: we need to eventually fully pivot to taking only an instrument
        # this will be done when we introduced some premade instruments
        if instrument is None:
            # Get the filters from the emitters
            filters = self.particle_photo_lnu[emission_model.label].filters

            # Make the place holder instrument
            instrument = Instrument(
                "GenericInstrument",
                resolution=resolution,
                filters=filters,
            )

        # Ensure we have a cosmology if we need it
        if unit_is_compatible(instrument.resolution, arcsecond):
            if cosmo is None:
                raise exceptions.InconsistentArguments(
                    "Cosmology must be provided when using an angular "
                    "resolution and FOV."
                )

            # Also ensure we have a redshift
            if self.redshift is None:
                raise exceptions.MissingAttribute(
                    "Redshift must be set when using an angular "
                    "resolution and FOV."
                )

        # Get the images
        images = emission_model._get_images(
            instrument=instrument,
            fov=fov,
            emitters={"stellar": self}
            if self.component_type == "Stars"
            else {"blackhole": self},
            img_type=img_type,
            mask=None,
            kernel=kernel,
            kernel_threshold=kernel_threshold,
            nthreads=nthreads,
            limit_to=limit_to,
            do_flux=True,
            cosmo=cosmo,
        )

        # Get the instrument name if we have one
        if instrument is not None:
            instrument_name = instrument.label
        else:
            instrument_name = None

        # Unpack the images
        for model in emission_model._models.values():
            # Are we limiting to a specific model?
            if limit_to is not None and model.label not in limit_to:
                continue

            # Skip models we aren't saving
            if not model.save:
                continue

            # Attach the images properly depending on whether we have a
            # generic instrument or not
            if instrument_name is not None:
                self.images_fnu.setdefault(instrument_name, {})
                self.images_fnu[instrument_name][model.label] = images[
                    model.label
                ]
            else:
                self.images_fnu[model.label] = images[model.label]

        # If we are limiting to a specific image then return that
        if limit_to is not None:
            return images[limit_to]

        # Return the image at the root of the emission model
        return images[emission_model.label]

    def apply_psf_to_images_lnu(
        self,
        instrument,
        psf_resample_factor=1,
        limit_to=None,
    ):
        """Apply instrument PSFs to this component's luminosity images.

        Args:
            instrument (Instrument):
                The instrument with the PSF to apply.
            psf_resample_factor (int):
                The resample factor for the PSF. This should be a value greater
                than 1. The image will be resampled by this factor before the
                PSF is applied and then downsampled back to the original
                after convolution. This can help minimize the effects of
                using a generic PSF centred on the galaxy centre, a
                simplification we make for performance reasons (the
                effects are sufficiently small that this simplifications is
                justified).
            limit_to (str/list):
                If not None, defines a specific model (or list of models) to
                limit the image generation to. Otherwise, all models with saved
                spectra will have images generated.

        Returns:
            dict The images with the PSF applied.
        """
        # Ensure limit_to is a list
        limit_to = [limit_to] if isinstance(limit_to, str) else limit_to

        # Sanity check that we have a PSF
        if instrument.psfs is None:
            raise exceptions.InconsistentArguments(
                f"Instrument ({instrument.label}) does not have PSFs."
            )

        # Ensure we have images for this instrument
        if instrument.label not in self.images_lnu:
            raise exceptions.InconsistentArguments(
                "No images found in images_lnu for instrument"
                f" {instrument.label}."
            )

        # Create an entry for the instrument in the PSF images
        # dictionary if it doesn't exist
        if instrument.label not in self.images_psf_lnu:
            self.images_psf_lnu[instrument.label] = {}

        # Loop over the images in the component
        for key in self.images_lnu[instrument.label]:
            # Are we limiting to a specific model?
            if limit_to is not None and key not in limit_to:
                continue

            # Unpack the image
            imgs = self.images_lnu[instrument.label][key]

            # If requested, do the resampling
            if psf_resample_factor > 1:
                imgs.supersample(psf_resample_factor)

            # Apply the PSF
            self.images_psf_lnu[instrument.label][key] = imgs.apply_psfs(
                instrument.psfs
            )

            # Undo the resampling (if needed)
            if psf_resample_factor > 1:
                self.images_psf_lnu[instrument.label][key].downsample(
                    1 / psf_resample_factor
                )

        return self.images_psf_lnu[instrument.label]

    def apply_psf_to_images_fnu(
        self,
        instrument,
        psf_resample_factor=1,
        limit_to=None,
    ):
        """Apply instrument PSFs to this component's flux images.

        Args:
            instrument (Instrument):
                The instrument with the PSF to apply.
            psf_resample_factor (int):
                The resample factor for the PSF. This should be a value greater
                than 1. The image will be resampled by this factor before the
                PSF is applied and then downsampled back to the original
                after convolution. This can help minimize the effects of
                using a generic PSF centred on the galaxy centre, a
                simplification we make for performance reasons (the
                effects are sufficiently small that this simplifications is
                justified).
            limit_to (str/list):
                If not None, defines a specific model (or list of models) to
                limit the image generation to. Otherwise, all models with saved
                spectra will have images generated.

        Returns:
            dict The images with the PSF applied.
        """
        # Ensure limit_to is a list
        limit_to = [limit_to] if isinstance(limit_to, str) else limit_to

        # Sanity check that we have a PSF
        if instrument.psfs is None:
            raise exceptions.InconsistentArguments(
                f"Instrument ({instrument.label}) does not have PSFs."
            )

        # Ensure we have images for this instrument
        if instrument.label not in self.images_fnu:
            raise exceptions.InconsistentArguments(
                "No images found in images_fnu for instrument"
                f" {instrument.label}."
            )

        # Create an entry for the instrument in the PSF images
        # dictionary if it doesn't exist
        if instrument.label not in self.images_psf_fnu:
            self.images_psf_fnu[instrument.label] = {}

        # Loop over the images in the component
        for key in self.images_fnu[instrument.label]:
            # Are we limiting to a specific model?
            if limit_to is not None and key not in limit_to:
                continue

            # Unpack the image
            imgs = self.images_fnu[instrument.label][key]

            # If requested, do the resampling
            if psf_resample_factor > 1:
                imgs.supersample(psf_resample_factor)

            # Apply the PSF
            self.images_psf_fnu[instrument.label][key] = imgs.apply_psfs(
                instrument.psfs
            )

            # Undo the resampling (if needed)
            if psf_resample_factor > 1:
                self.images_psf_fnu[instrument.label][key].downsample(
                    1 / psf_resample_factor
                )

        return self.images_psf_fnu[instrument.label]

    def apply_noise_to_images_lnu(
        self,
        instrument,
        limit_to=None,
        apply_to_psf=True,
    ):
        """Apply instrument noise to this component's images.

        Args:
            instrument (Instrument):
                The instrument with the noise to apply.
            limit_to (str/list):
                If not None, defines a specific model (or list of models) to
                limit the image generation to. Otherwise, all models with saved
                spectra will have images generated.
            apply_to_psf (bool):
                If True, apply the noise to the PSF images.
                Otherwise, apply to the non-PSF images.

        Returns:
            dict The images with the noise applied.
        """
        # Ensure limit_to is a list
        limit_to = [limit_to] if isinstance(limit_to, str) else limit_to

        # Get the images we are applying the noise to
        if apply_to_psf and instrument.label in self.images_psf_lnu:
            images = self.images_psf_lnu[instrument.label]
        elif instrument.label in self.images_lnu:
            images = self.images_lnu[instrument.label]
        else:
            if apply_to_psf:
                raise exceptions.InconsistentArguments(
                    "No images found in images_psf_lnu for instrument"
                    f" {instrument.label}."
                )
            raise exceptions.InconsistentArguments(
                "No images found in images_lnu  for instrument"
                f" {instrument.label}."
            )

        # Create an entry for the instrument in the noise images
        # dictionary if it doesn't exist
        if instrument.label not in self.images_noise_lnu:
            self.images_noise_lnu[instrument.label] = {}

        # Loop over the images in the component
        for key in images:
            # Are we limiting to a specific model?
            if limit_to is not None and key not in limit_to:
                continue

            # Unpack the image
            imgs = images[key]

            # Apply the noise using the correct method
            if instrument.noise_maps is not None:
                self.images_noise_lnu[instrument.label][key] = (
                    imgs.apply_noise_arrays(
                        instrument.noise_maps,
                    )
                )
            elif instrument.snrs is not None:
                self.images_noise_lnu[instrument.label][key] = (
                    imgs.apply_noise_from_snrs(
                        snrs=instrument.snrs,
                        depths=instrument.depth,
                        aperture_radius=instrument.depth_aperture_radius,
                    )
                )
            else:
                raise exceptions.InconsistentArguments(
                    f"Instrument ({instrument.label}) cannot be used "
                    "for applying noise."
                )

        return self.images_noise_lnu[instrument.label]

    def apply_noise_to_images_fnu(
        self,
        instrument,
        limit_to=None,
        apply_to_psf=True,
    ):
        """Apply instrument noise to this component's images.

        Args:
            instrument (Instrument):
                The instrument with the noise to apply.
            limit_to (str/list):
                If not None, defines a specific model (or list of models) to
                limit the image generation to. Otherwise, all models with saved
                spectra will have images generated.
            apply_to_psf (bool):
                If True, apply the noise to the PSF images.
                Otherwise, apply to the non-PSF images.

        Returns:
            dict The images with the noise applied.
        """
        # Ensure limit_to is a list
        limit_to = [limit_to] if isinstance(limit_to, str) else limit_to

        # Get the images we are applying the noise to
        if apply_to_psf and instrument.label in self.images_psf_fnu:
            images = self.images_psf_fnu[instrument.label]
        elif instrument.label in self.images_fnu:
            images = self.images_fnu[instrument.label]
        else:
            if apply_to_psf:
                raise exceptions.InconsistentArguments(
                    "No images found in images_psf_fnu for instrument"
                    f" {instrument.label}."
                )
            raise exceptions.InconsistentArguments(
                "No images found in images_fnu for instrument"
                f" {instrument.label}."
            )

        # Create an entry for the instrument in the noise images
        # dictionary if it doesn't exist
        if instrument.label not in self.images_noise_fnu:
            self.images_noise_fnu[instrument.label] = {}

        # Loop over the images in the component
        for key in images:
            # Are we limiting to a specific model?
            if limit_to is not None and key not in limit_to:
                continue

            # Unpack the image
            imgs = images[key]

            # Apply the noise using the correct method
            if instrument.noise_maps is not None:
                self.images_noise_fnu[instrument.label][key] = (
                    imgs.apply_noise_arrays(
                        instrument.noise_maps,
                    )
                )
            elif instrument.snrs is not None:
                self.images_noise_fnu[instrument.label][key] = (
                    imgs.apply_noise_from_snrs(
                        snrs=instrument.snrs,
                        depths=instrument.depth,
                        aperture_radius=instrument.depth_aperture_radius,
                    )
                )
            else:
                raise exceptions.InconsistentArguments(
                    f"Instrument ({instrument.label}) cannot be used "
                    "for applying noise."
                )

        return self.images_noise_fnu[instrument.label]

    def get_spectroscopy(
        self,
        instrument,
    ):
        """Get spectroscopy for the component based on a specific instrument.

        This will apply the instrument's wavelength array to each
        spectra stored on the component.

        Args:
            instrument (Instrument):
                The instrument to use for the spectroscopy.

        Returns:
            dict
                The spectroscopy for the galaxy.
        """
        # Create an entry for the instrument in the spectroscopy
        # dictionary if it doesn't exist
        if instrument.label not in self.spectroscopy:
            self.spectroscopy[instrument.label] = {}

        # Loop over the spectra in the component and apply the instrument
        for key, sed in self.spectra.items():
            self.spectroscopy[instrument.label][key] = (
                sed.apply_instrument_lams(instrument)
            )

        # If we have particle spectra then do the same for them
        if (
            hasattr(self, "particle_spectra")
            and len(self.particle_spectra) > 0
        ):
            if instrument.label not in self.particle_spectroscopy:
                self.particle_spectroscopy[instrument.label] = {}

            # Loop over the spectra in the component and apply the instrument
            for key, sed in self.particle_spectra.items():
                self.particle_spectroscopy[instrument.label][key] = (
                    sed.apply_instrument_lams(instrument)
                )

        # Return the spectroscopy for the component
        return self.spectroscopy[instrument.label]

    def plot_spectra(
        self,
        spectra_to_plot=None,
        show=False,
        ylimits=(),
        xlimits=(),
        figsize=(3.5, 5),
        **kwargs,
    ):
        """Plot the spectra of the component.

        Can either plot specific spectra (specified via spectra_to_plot) or
        all spectra on the child object.

        Args:
            spectra_to_plot (string/list, string):
                The specific spectra to plot.
                    - If None all spectra are plotted.
                    - If a list of strings each specifc spectra is plotted.
                    - If a single string then only that spectra is plotted.
            show (bool):
                Flag for whether to show the plot or just return the
                figure and axes.
            ylimits (tuple):
                The limits to apply to the y axis. If not provided the limits
                will be calculated with the lower limit set to 1000 (100) times
                less than the peak of the spectrum for rest_frame (observed)
                spectra.
            xlimits (tuple):
                The limits to apply to the x axis. If not provided the optimal
                limits are found based on the ylimits.
            figsize (tuple):
                Tuple with size 2 defining the figure size.
            kwargs (dict):
                Arguments to the `sed.plot_spectra` method called from this
                wrapper.

        Returns:
            fig (matplotlib.pyplot.figure)
                The matplotlib figure object for the plot.
            ax (matplotlib.axes)
                The matplotlib axes object containing the plotted data.
        """
        # Handling whether we are plotting all spectra, specific spectra, or
        # a single spectra
        if spectra_to_plot is None:
            spectra = self.spectra
        elif isinstance(spectra_to_plot, (list, tuple)):
            spectra = {key: self.spectra[key] for key in spectra_to_plot}
        else:
            spectra = self.spectra[spectra_to_plot]

        return plot_spectra(
            spectra,
            show=show,
            ylimits=ylimits,
            xlimits=xlimits,
            figsize=figsize,
            draw_legend=isinstance(spectra, dict),
            **kwargs,
        )

    def plot_spectroscopy(
        self,
        instrument_label,
        spectra_to_plot=None,
        show=False,
        ylimits=(),
        xlimits=(),
        figsize=(3.5, 5),
        fig=None,
        ax=None,
        **kwargs,
    ):
        """Plot the instrument's spectroscopy of the component.

        This will plot the spectroscopy for the component using the
        instrument's wavelength array. The spectra are plotted
        in the order they are stored in the spectroscopy dictionary.

        Can either plot specific spectroscopy (specified via spectra_to_plot)
        or all spectroscopy on the component.

        Args:
            instrument_label (str):
                The label of the instrument to use for the spectroscopy.
            spectra_to_plot (string/list, string):
                The specific spectroscopy to plot.
                    - If None all spectra are plotted.
                    - If a list of strings each specifc spectra is plotted.
                    - If a single string then only that spectra is plotted.
            show (bool):
                Flag for whether to show the plot or just return the
                figure and axes.
            ylimits (tuple):
                The limits to apply to the y axis. If not provided the limits
                will be calculated with the lower limit set to 1000 (100) times
                less than the peak of the spectrum for rest_frame (observed)
                spectra.
            xlimits (tuple):
                The limits to apply to the x axis. If not provided the optimal
                limits are found based on the ylimits.
            figsize (tuple):
                Tuple with size 2 defining the figure size.
            fig (matplotlib.pyplot.figure):
                The matplotlib figure object for the plot.
            ax (matplotlib.axes):
                The matplotlib axes object containing the plotted data.
            **kwargs (dict):
                Arguments to the `sed.plot_spectra` method called from this
                wrapper.

        Returns:
            fig (matplotlib.pyplot.figure)
                The matplotlib figure object for the plot.
            ax (matplotlib.axes)
                The matplotlib axes object containing the plotted data.
        """
        # Handling whether we are plotting all spectra, specific spectra, or
        # a single spectra
        if spectra_to_plot is None:
            spectra = self.spectroscopy[instrument_label]
        elif isinstance(spectra_to_plot, (list, tuple)):
            spectra = {
                key: self.spectroscopy[instrument_label][key]
                for key in spectra_to_plot
            }
        else:
            spectra = self.spectroscopy[instrument_label][spectra_to_plot]

        # Include the instrument label in the spectra key (i.e. plot lables)
        if isinstance(spectra, dict):
            spectra = {
                f"{instrument_label}: {key}": self.spectroscopy[
                    instrument_label
                ][key]
                for key in spectra
            }

        return plot_spectra(
            spectra,
            show=show,
            ylimits=ylimits,
            xlimits=xlimits,
            figsize=figsize,
            draw_legend=isinstance(spectra, dict),
            fig=fig,
            ax=ax,
            **kwargs,
        )

    def clear_all_spectra(self):
        """Clear all spectra from the component."""
        self.spectra = {}
        if hasattr(self, "particle_spectra"):
            self.particle_spectra = {}

    def clear_all_spectroscopy(self):
        """Clear all spectroscopy from the component."""
        self.spectroscopy = {}
        if hasattr(self, "particle_spectroscopy"):
            self.particle_spectroscopy = {}

    def clear_all_lines(self):
        """Clear all lines from the component."""
        self.lines = {}
        if hasattr(self, "particle_lines"):
            self.particle_lines = {}

    def clear_all_photometry(self):
        """Clear all photometry from the component."""
        self.photo_lnu = {}
        self.photo_fnu = {}
        if hasattr(self, "particle_photo_lnu"):
            self.particle_photo_lnu = {}
        if hasattr(self, "particle_photo_fnu"):
            self.particle_photo_fnu = {}

    def clear_all_emissions(self):
        """Clear all emissions from the component.

        This clears all spectra, lines, and photometry.
        """
        self.clear_all_spectra()
        self.clear_all_lines()
        self.clear_all_photometry()
        self.clear_all_spectroscopy()

    def clear_weights(self):
        """Clear all cached grid weights from the component.

        This clears all grid weights calculated using different
        methods from this component, and resets the `_grid_weights`
        dictionary.
        """
        if hasattr(self, "_grid_weights"):
            self._grid_weights = {"cic": {}, "ngp": {}}

<<<<<<< HEAD
    def print_used_parameters(self):
=======
    def print_used_parameters(self, *models):
>>>>>>> dcd990e2
        """Print the parameters used by emission models in a formatted table.

        This method displays all parameters that have been cached during
        emission model calculations, organized by model label. Each model's
        parameters are shown with their computed values.

        The output is formatted using TableFormatter to match the style
        of other print methods in synthesizer.
<<<<<<< HEAD
=======

        Args:
            *models (str):
                Optional model labels to print. If provided, only the
                specified models will be printed. If not provided, all
                cached models will be printed.
>>>>>>> dcd990e2
        """
        # Check if cache is empty
        if not self.model_param_cache:
            print(
                f"No cached model parameters found for {self.component_type}."
            )
            return

<<<<<<< HEAD
        # Loop over each model in the cache
        for model_label, params in self.model_param_cache.items():
=======
        # Determine which models to print
        if len(models) > 0:
            # Filter to only the requested models
            models_to_print = {
                label: params
                for label, params in self.model_param_cache.items()
                if label in models
            }
            # Warn about any requested models that don't exist
            missing = set(models) - set(self.model_param_cache.keys())
            if len(missing) > 0:
                print(
                    f"The following models were not found in "
                    f"the cache: {', '.join(missing)}"
                )
        else:
            # Print all models
            models_to_print = self.model_param_cache

        # Check if we have any models to print after filtering
        if not models_to_print:
            print("No matching models found in cache.")
            return

        # Loop over each model in the cache
        for model_label, params in models_to_print.items():
>>>>>>> dcd990e2
            # Create a simple object to hold the parameters for this model
            class ModelParams:
                def __init__(self, params_dict):
                    for key, value in params_dict.items():
                        setattr(self, key, value)

            # Create the object and format it
            param_obj = ModelParams(params)
            formatter = TableFormatter(param_obj)

            # Print the table for this model
            print("\n" + formatter.get_table(f"Model: {model_label}"))<|MERGE_RESOLUTION|>--- conflicted
+++ resolved
@@ -137,49 +137,8 @@
         return self.photo_lnu
 
     @abstractmethod
-    def get_mask(
-        self,
-        attr,
-        thresh,
-        op,
-        mask=None,
-        attr_override_obj=None,
-    ):
-        """Return a mask based on the attribute and threshold.
-
-        Will derive a mask of the form attr op thresh, e.g. age > 10 Myr.
-
-        Overloading functions should use
-        synthesizer.emission_models.utils.get_param instead of getattr to
-        allow for attribute overrides, e.g.:
-            from synthesizer.emission_models.utils import get_param
-            attr_values = get_param(
-                attr,
-                override_obj,
-                None,
-                self
-            )
-            # then use attr_values to derive the mask
-
-        Args:
-            attr (str):
-                The attribute to derive the mask from.
-            thresh (float):
-                The threshold value.
-            op (str):
-                The operation to apply. Can be '<', '>', '<=', '>=', "==",
-                or "!=".
-            mask (np.ndarray):
-                Optionally, a mask to combine with the new mask.
-            attr_override_obj (object):
-                An alternative object to check from the attribute. This
-                is specifically used when an EmissionModel may have a
-                fixed parameter override, but can be used more generally.
-
-        Returns:
-            mask (np.ndarray):
-                The mask array.
-        """
+    def get_mask(self, attr, thresh, op, mask=None):
+        """Return a mask based on the attribute and threshold."""
         pass
 
     @abstractmethod
@@ -1442,11 +1401,7 @@
         if hasattr(self, "_grid_weights"):
             self._grid_weights = {"cic": {}, "ngp": {}}
 
-<<<<<<< HEAD
-    def print_used_parameters(self):
-=======
     def print_used_parameters(self, *models):
->>>>>>> dcd990e2
         """Print the parameters used by emission models in a formatted table.
 
         This method displays all parameters that have been cached during
@@ -1455,15 +1410,12 @@
 
         The output is formatted using TableFormatter to match the style
         of other print methods in synthesizer.
-<<<<<<< HEAD
-=======
 
         Args:
             *models (str):
                 Optional model labels to print. If provided, only the
                 specified models will be printed. If not provided, all
                 cached models will be printed.
->>>>>>> dcd990e2
         """
         # Check if cache is empty
         if not self.model_param_cache:
@@ -1472,10 +1424,6 @@
             )
             return
 
-<<<<<<< HEAD
-        # Loop over each model in the cache
-        for model_label, params in self.model_param_cache.items():
-=======
         # Determine which models to print
         if len(models) > 0:
             # Filter to only the requested models
@@ -1502,7 +1450,6 @@
 
         # Loop over each model in the cache
         for model_label, params in models_to_print.items():
->>>>>>> dcd990e2
             # Create a simple object to hold the parameters for this model
             class ModelParams:
                 def __init__(self, params_dict):
