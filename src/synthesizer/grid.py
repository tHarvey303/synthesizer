--- conflicted
+++ resolved
@@ -593,64 +593,26 @@
                     cont_units,
                 )
 
-<<<<<<< HEAD
                 # Read the nebular continuum luminosities and continuums
                 self.line_lums["nebular_continuum"] = unyt_array(
                     np.zeros(self.line_lums["nebular"].shape),
                     lum_units,
-=======
-            # Intialise keys we know we will have
-            self.line_lums.setdefault("nebular", {})
-            self.line_conts.setdefault("nebular", {})
-            self.line_lums.setdefault("linecont", {})
-            self.line_conts.setdefault("linecont", {})
-            self.line_lums.setdefault("nebular_continuum", {})
-            self.line_conts.setdefault("nebular_continuum", {})
-            self.line_lums.setdefault("transmitted", {})
-            self.line_conts.setdefault("transmitted", {})
-
-            # Read the lines and continua into the nebular and
-            # linecont entries.
-            for ind, line in enumerate(self.available_lines):
-                self.line_lums["nebular"][line] = hf["lines"]["luminosity"][
-                    ..., ind
-                ]
-                self.line_conts["nebular"][line] = hf["lines"][
-                    "nebular_continuum"
-                ][..., ind]
-
-                self.line_lums["linecont"][line] = hf["lines"]["luminosity"][
-                    ..., ind
-                ]
-                self.line_conts["linecont"][line] = np.zeros(
-                    self.line_lums["nebular"][line].shape
->>>>>>> 30bb3efd
                 )
                 self.line_conts["nebular_continuum"] = unyt_array(
                     hf["lines"]["nebular_continuum"][...],
                     cont_units,
                 )
-<<<<<<< HEAD
-=======
-                self.line_conts["nebular_continuum"][line] = hf["lines"][
-                    "nebular_continuum"
-                ][..., ind]
->>>>>>> 30bb3efd
 
                 # Read the transmitted line luminosities and continuums (the
                 # emission transmitted through the birth cloud)
                 self.line_lums["transmitted"] = unyt_array(
-                    np.zeros(self.line_lums["nebular"].shape), lum_units
+                    np.zeros(self.line_lums["nebular"].shape),
+                    lum_units,
                 )
                 self.line_conts["transmitted"] = unyt_array(
-                    hf["lines"]["transmitted"][...], cont_units
-                )
-<<<<<<< HEAD
-=======
-                self.line_conts["transmitted"][line] = hf["lines"][
-                    "transmitted"
-                ][..., ind]
->>>>>>> 30bb3efd
+                    hf["lines"]["transmitted"][...],
+                    cont_units,
+                )
 
             # Now that we have read the line data itself we need to populate
             # the other spectra entries. the line luminosities for all entries
