"""A module for creating and manipulating parametric stellar populations.

This is the parametric analog of particle.Stars. It not only computes and holds
the SFZH grid but everything describing a parametric Galaxy's stellar
component.

Example usage::

    stars = Stars(log10ages, metallicities, sfzh=sfzh)
    stars.get_spectra(emission_model)
    stars.plot_spectra()
"""

import cmasher as cmr
import matplotlib.pyplot as plt
import numpy as np
from scipy import integrate
from scipy.interpolate import RegularGridInterpolator
from unyt import Hz, Msun, erg, nJy, s, unyt_array, unyt_quantity, yr

from synthesizer import exceptions
from synthesizer.components.stellar import StarsComponent
from synthesizer.grid import Grid
from synthesizer.parametric.metal_dist import Common as ZDistCommon
from synthesizer.parametric.sf_hist import Common as SFHCommon
from synthesizer.units import Quantity, accepts
from synthesizer.utils.plt import single_histxy
from synthesizer.utils.stats import weighted_mean, weighted_median


class Stars(StarsComponent):
    """The parametric stellar population object.

    This class holds a binned star formation and metal enrichment history
    describing the age and metallicity of the stellar population, an
    optional morphology model describing the distribution of those stars,
    and various other important attributes for defining a parametric
    stellar population.

    Attributes:
        ages (np.ndarray of float):
            The array of ages defining the age axis of the SFZH.
        metallicities (np.ndarray of float):
            The array of metallicitities defining the metallicity axies of
            the SFZH.
        initial_mass (unyt_quantity/float)
            The total initial stellar mass.
        morphology (morphology.* e.g. Sersic2D)
            An instance of one of the morphology classes describing the
            stellar population's morphology. This can be any of the family
            of morphology classes from synthesizer.morphology.
        sfzh (np.ndarray of float):
            An array describing the binned SFZH. If provided all following
            arguments are ignored.
        sf_hist (np.ndarray of float):
            An array describing the star formation history.
        metal_dist (np.ndarray of float):
            An array describing the metallity distribution.
        sf_hist_func (SFH.*)
            An instance of one of the child classes of SFH. This will be
            used to calculate sf_hist and takes precendence over a passed
            sf_hist if both are present.
        metal_dist_func (ZH.*)
            An instance of one of the child classes of ZH. This will be
            used to calculate metal_dist and takes precendence over a
            passed metal_dist if both are present.
        instant_sf (float):
            An age at which to compute an instantaneous SFH, i.e. all
            stellar mass populating a single SFH bin.
        instant_metallicity (float):
            A metallicity at which to compute an instantaneous ZH, i.e. all
            stellar populating a single ZH bin.
        log10ages_lims (array_like_float)
            The log10(age) limits of the SFZH grid.
        metallicities_lims (np.ndarray of float):
            The metallicity limits of the SFZH grid.
        log10metallicities_lims (np.ndarray of float):
            The log10(metallicity) limits of the SFZH grid.
        metallicity_grid_type (str):
            The type of gridding for the metallicity axis. Either:
                - Regular linear ("Z")
                - Regular logspace ("log10Z")
                - Irregular (None)
    """

    # Define quantities
    initial_mass = Quantity("mass")

    @accepts(initial_mass=Msun.in_base("galactic"))
    def __init__(
        self,
        log10ages,
        metallicities,
        initial_mass=None,
        morphology=None,
        sfzh=None,
        sf_hist=None,
        metal_dist=None,
        fesc=None,
        fesc_ly_alpha=None,
        **kwargs,
    ):
        """Initialise the parametric stellar population.

        Can either be instantiated by:
        - Passing a SFZH grid explictly.
        - Passing instant_sf and instant_metallicity to get an instantaneous
          SFZH.
        - Passing functions that describe the SFH and ZH.
        - Passing arrays that describe the SFH and ZH.
        - Passing any combination of SFH and ZH instant values, arrays
          or functions.

        Args:
            log10ages (np.ndarray of float):
                The array of ages defining the log10(age) axis of the SFZH.
            metallicities (np.ndarray of float):
                The array of metallicitities defining the metallicity axies of
                the SFZH.
            initial_mass (unyt_quantity/float):
                The total initial stellar mass. If provided the SFZH grid will
                be rescaled to obey this total mass.
            morphology (morphology.* e.g. Sersic2D):
                An instance of one of the morphology classes describing the
                stellar population's morphology. This can be any of the family
                of morphology classes from synthesizer.morphology.
            sfzh (np.ndarray of float):
                An array describing the binned SFZH. If provided all following
                arguments are ignored.
            sf_hist (float/unyt_quantity/np.ndarray of float/SFH.*):
                Either:
                    - An age at which to compute an instantaneous SFH, i.e. all
                      stellar mass populating a single SFH bin.
                    - An array describing the star formation history.
                    - An instance of one of the child classes of SFH. This
                      will be used to calculate an array describing the SFH.
            metal_dist (float/unyt_quantity/np.ndarray of float/ZDist.*):
                Either:
                    - A metallicity at which to compute an instantaneous
                      ZH, i.e. all stellar mass populating a single Z bin.
                    - An array describing the metallity distribution.
                    - An instance of one of the child classes of ZH. This
                      will be used to calculate an array describing the
                      metallicity distribution.
            fesc (float):
                The escape fraction of incident radiation from the stars.
            fesc_ly_alpha (float):
                The escape fraction of Ly-alpha radiation from the stars.
            **kwargs (dict):
                Arbitrary keyword arguments to be set as attributes on the
                Stars instance.
        """
        # Instantiate the parent
        StarsComponent.__init__(
            self,
            10**log10ages * yr,
            metallicities,
            _star_type="parametric",
            fesc=fesc,
            fesc_ly_alpha=fesc_ly_alpha,
            **kwargs,
        )

        # Set the age grid lims
        self.log10ages_lims = [self.log10ages[0], self.log10ages[-1]]

        # Set the metallicity grid lims
        self.metallicities_lims = [
            self.metallicities[0],
            self.metallicities[-1],
        ]
        self.log10metallicities_lims = [
            self.log10metallicities[0],
            self.log10metallicities[-1],
        ]

        # Store the SFH we've been given, this is either...
        if issubclass(type(sf_hist), SFHCommon):
            self.sf_hist_func = sf_hist  # a SFH function
            self.sf_hist = None
            instant_sf = None
        elif isinstance(sf_hist, (unyt_quantity, float)):
            instant_sf = sf_hist  # an instantaneous SFH
            self.sf_hist_func = None
            self.sf_hist = None
        elif isinstance(sf_hist, (unyt_array, np.ndarray)):
            self.sf_hist = sf_hist  # a numpy array
            self.sf_hist_func = None
            instant_sf = None
        elif sf_hist is None:
            self.sf_hist = None  # we must have been passed a SFZH
            self.sf_hist_func = None
            instant_sf = None
        else:
            raise exceptions.InconsistentArguments(
                f"Unrecognised sf_hist type ({type(sf_hist)}! This should be"
                " either a float, an instance of a SFH function from the "
                "SFH module, or a single float."
            )

        # Store the metallicity distribution we've been given, either...
        if issubclass(type(metal_dist), ZDistCommon):
            self.metal_dist_func = metal_dist  # a ZDist function
            self.metal_dist = None
            instant_metallicity = None
        elif isinstance(metal_dist, (unyt_quantity, float, np.floating)):
            instant_metallicity = metal_dist  # an instantaneous SFH
            self.metal_dist_func = None
            self.metal_dist = None
        elif isinstance(metal_dist, (unyt_array, np.ndarray)):
            self.metal_dist = metal_dist  # a numpy array
            self.metal_dist_func = None
            instant_metallicity = None
        elif metal_dist is None:
            self.metal_dist = None  # we must have been passed a SFZH
            self.metal_dist_func = None
            instant_metallicity = None
        else:
            raise exceptions.InconsistentArguments(
                f"Unrecognised metal_dist type ({type(metal_dist)}! This "
                "should be either a float, an instance of a ZDist function "
                "from the ZDist module, or a single float."
            )

        # Store the total initial stellar mass
        self.initial_mass = initial_mass

        # If we have been handed an explict SFZH grid we can ignore all the
        # calculation methods
        if sfzh is not None:
            # Store the SFZH grid
            self.sfzh = sfzh

            # It's somewhat nonsensical to have both an SFZH grid and
            # set the initial mass, but if the user has lets rescale the SFZH
            # to obey their initial mass request
            if self.initial_mass is not None:
                # Normalise the SFZH grid
                self.sfzh /= np.sum(self.sfzh)

                # ... and multiply it by the initial mass of stars
                self.sfzh *= self._initial_mass
            else:
                # Otherwise calculate the total initial mass
                self._initial_mass = np.sum(self.sfzh)

            # Project the SFZH to get the 1D SFH
            self.sf_hist = np.sum(self.sfzh, axis=1)

            # Project the SFZH to get the 1D ZH
            self.metal_dist = np.sum(self.sfzh, axis=0)

        else:
            # Set up the array ready for the calculation
            self.sfzh = np.zeros((len(log10ages), len(metallicities)))

            # Compute the SFZH grid
            self._get_sfzh(instant_sf, instant_metallicity)

        if np.any(~np.isfinite(self.sfzh)):
            print(self.sf_hist_func.parameters)
            raise exceptions.InconsistentArguments(
                "SFZH grid contains NaN or Inf values! "
                "Please check the input parameters."
            )

        # Attach the morphology model
        self.morphology = morphology

        # Check if metallicities are uniformly binned in log10metallicity or
        # linear metallicity or not at all (e.g. BPASS)
        if (
            len(np.unique(self.metallicities[:-1] - self.metallicities[1:]))
            == 1
        ):
            # Regular linearly
            self.metallicity_grid_type = "Z"

        elif (
            len(
                np.unique(
                    self.log10metallicities[:-1] - self.log10metallicities[1:]
                )
            )
            == 1
        ):
            # Regular in logspace
            self.metallicity_grid_type = "log10Z"

        else:
            # Irregular
            self.metallicity_grid_type = None

    @accepts(instant_sf=yr)
    def _get_sfzh(self, instant_sf, instant_metallicity):
        """Compute the SFZH for all possible combinations of input.

        If functions are passed for sf_hist_func and metal_dist_func then
        the SFH and ZH arrays are computed first.

        Args:
            instant_sf (unyt_quantity/float):
                An age at which to compute an instantaneous SFH, i.e. all
                stellar mass populating a single SFH bin. Note, this must
                be the age itself, not the log10(age).
            instant_metallicity (float):
                A metallicity at which to compute an instantaneous ZH, i.e. all
                stellar populating a single ZH bin. Note, this must be the
                metallicity itself, not the log10(metallicity).
        """
        # Hide imports to avoid cyclic imports
        from synthesizer.particle import Stars as ParticleStars

        # If no units assume unit system
        if instant_sf is not None and not isinstance(
            instant_sf, unyt_quantity
        ):
            instant_sf *= self.ages.units

        # A delta function for metallicity is a special case
        # equivalent to instant_metallicity = metal_dist_func.metallicity
        if self.metal_dist_func is not None:
            if self.metal_dist_func.name == "DeltaConstant":
                instant_metallicity = self.metal_dist_func.get_metallicity()

        # If both are instantaneous then we can do the whole SFZH in one go
        if instant_sf is not None and instant_metallicity is not None:
            inst_stars = ParticleStars(
                initial_masses=np.array([self._initial_mass]) * Msun,
                ages=np.array([instant_sf.to("yr").value]) * yr,
                metallicities=np.array([instant_metallicity]),
            )

            # Compute the SFZH grid
            self.sfzh = inst_stars.get_sfzh(
                self.log10ages,
                self.log10metallicities,
                grid_assignment_method="cic",
            ).sfzh

            # Compute the SFH and ZH arrays
            self.sf_hist = np.sum(self.sfzh, axis=1)
            self.metal_dist = np.sum(self.sfzh, axis=0)

            return

        # Handle the instantaneous SFH case
        elif instant_sf is not None and instant_metallicity is None:
            inst_stars = ParticleStars(
                initial_masses=np.array([self._initial_mass]) * Msun,
                ages=np.array([instant_sf.to("yr").value]) * yr,
                metallicities=np.array([0]),  # this is a dummy value
            )

            # Create SFH array
            self.sf_hist = inst_stars.get_sfh(self.log10ages)

        # Handle the instantaneous ZH case
        elif instant_metallicity is not None and instant_sf is None:
            inst_stars = ParticleStars(
                initial_masses=np.array([self._initial_mass]) * Msun,
                ages=np.array([0]) * yr,  # this is a dummy value
                metallicities=np.array([instant_metallicity]),
            )

            # Create metal distribution array
            self.metal_dist = inst_stars.get_metal_dist(self.metallicities)

        # Calculate SFH from function if necessary
        if self.sf_hist_func is not None and self.sf_hist is None:
            # Set up SFH array
            self.sf_hist = np.zeros(self.ages.size)

            # Loop over age bins calculating the amount of mass in each bin
            min_age = 0
            for ia, age in enumerate(self.ages[:-1]):
                max_age = np.mean([self.ages[ia + 1], self.ages[ia]])
                sf = integrate.quad(
                    self.sf_hist_func.get_sfr, min_age, max_age
                )[0]
                self.sf_hist[ia] = sf
                min_age = max_age

            # Normalise SFH array
            self.sf_hist /= np.sum(self.sf_hist)

            # Multiply by initial stellar mass
            self.sf_hist *= self._initial_mass

        # Calculate SFH from function if necessary
        if self.metal_dist_func is not None and self.metal_dist is None:
            # Set up SFH array
            self.metal_dist = np.zeros(self.metallicities.size)

            # Loop over metallicity bins calculating the amount of mass in
            # each bin
            min_metal = 0
            for imetal, metal in enumerate(self.metallicities[:-1]):
                max_metal = np.mean(
                    [
                        self.metallicities[imetal + 1],
                        self.metallicities[imetal],
                    ]
                )
                sf = integrate.quad(
                    self.metal_dist_func.get_dist_weight, min_metal, max_metal
                )[0]
                self.metal_dist[imetal] = sf
                min_metal = max_metal

            # Normalise ZH array
            self.metal_dist /= np.sum(self.metal_dist)

            # Multiply by initial stellar mass
            self.metal_dist *= self._initial_mass

        # Ensure that by this point we have an array for SFH and ZH
        if self.sf_hist is None or self.metal_dist is None:
            raise exceptions.InconsistentArguments(
                "A method for defining both the SFH and ZH must be provided!\n"
                "For each either an instantaneous"
                " value, a SFH/ZH object, or an array must be passed"
            )

        # Finally, calculate the SFZH grid based on the above calculations
        self.sfzh = self.sf_hist[:, np.newaxis] * self.metal_dist

        # Normalise the SFZH grid if needs be
        if self.initial_mass is not None:
            self.sfzh /= np.sum(self.sfzh)

            # ... and multiply it by the initial mass of stars
            self.sfzh *= self._initial_mass
        else:
            # Otherwise calculate the total initial mass
            self.initial_mass = np.sum(self.sfzh) * Msun

    def get_mask(self, attr, thresh, op, mask=None):
        """Create a mask using a threshold and attribute on which to mask.

        Args:
            attr (str):
                The attribute to derive the mask from.
            thresh (float):
                The threshold value.
            op (str):
                The operation to apply. Can be '<', '>', '<=', '>=', "==",
                or "!=".
            mask (np.ndarray):
                Optionally, a mask to combine with the new mask.

        Returns:
            mask (np.ndarray):
                The mask array.
        """
        # Get the attribute
        attr = getattr(self, attr)

        # Apply the operator
        if op == ">":
            new_mask = attr > thresh
        elif op == "<":
            new_mask = attr < thresh
        elif op == ">=":
            new_mask = attr >= thresh
        elif op == "<=":
            new_mask = attr <= thresh
        elif op == "==":
            new_mask = attr == thresh
        elif op == "!=":
            new_mask = attr != thresh
        else:
            raise exceptions.InconsistentArguments(
                "Masking operation must be '<', '>', '<=', '>=', '==', or "
                f"'!=', not {op}"
            )

        # Broadcast the mask to get a mask for SFZH bins
        if new_mask.size == self.sfzh.shape[0]:
            new_mask = np.outer(
                new_mask, np.ones(self.sfzh.shape[1], dtype=bool)
            )
        elif new_mask.size == self.sfzh.shape[1]:
            new_mask = np.outer(
                np.ones(self.sfzh.shape[0], dtype=bool), new_mask
            )
        elif new_mask.shape == self.sfzh.shape:
            pass  # nothing to do here
        else:
            raise exceptions.InconsistentArguments(
                "Masking array must be the same shape as the SFZH grid "
                f"or an axis (mask.shape={new_mask.shape}, "
                f"sfzh.shape={self.sfzh.shape})"
            )

        # Combine with the existing mask
        if mask is not None:
            if mask.shape == new_mask.shape:
                new_mask = np.logical_and(new_mask, mask)
            else:
                raise exceptions.InconsistentArguments(
                    "Masking array must be the same shape as the SFZH grid "
                    f"or an axis (mask.shape={new_mask.shape}, "
                    f"sfzh.shape={self.sfzh.shape})"
                )

        return new_mask

    def calculate_median_age(self):
        """Calculate the median age of the stellar population."""
        return weighted_median(self.ages, self.sf_hist) * self.ages.units

    def calculate_mean_age(self):
        """Calculate the mean age of the stellar population."""
        return weighted_mean(self.ages, self.sf_hist)

    def calculate_mean_metallicity(self):
        """Calculate the mean metallicity of the stellar population."""
        return weighted_mean(self.metallicities, self.metal_dist)

    def __add__(self, other_stars):
        """Add two Stars instances together.

        In simple terms this sums the SFZH grids of both Stars instances.

        This will only work for Stars objects with the same SFZH grid axes.

        Args:
            other_stars (parametric.Stars):
                The other instance of Stars to add to this one.
        """
        if np.all(self.log10ages == other_stars.log10ages) and np.all(
            self.metallicities == other_stars.metallicities
        ):
            new_sfzh = self.sfzh + other_stars.sfzh

        else:
            raise exceptions.InconsistentAddition(
                "SFZH must be the same shape"
            )

        return Stars(self.log10ages, self.metallicities, sfzh=new_sfzh)

    def __radd__(self, other_stars):
        """Add two Stars instances together (reflected addition).

        Overloads "reflected" addition to allow two Stars instances to be added
        together when in reverse order, i.e. second_stars + self.

        This will only work for Stars objects with the same SFZH grid axes.

        Args:
            other_stars (parametric.Stars):
                The other instance of Stars to add to this one.
        """
        if np.all(self.log10ages == other_stars.log10ages) and np.all(
            self.metallicities == other_stars.metallicities
        ):
            new_sfzh = self.sfzh + other_stars.sfzh

        else:
            raise exceptions.InconsistentAddition(
                "SFZH must be the same shape"
            )

        return Stars(self.log10ages, self.metallicities, sfzh=new_sfzh)

    @accepts(lum=erg / s / Hz)
    def scale_mass_by_luminosity(self, lum, scale_filter, spectra_type):
        """Scale the stellar mass to match a luminosity in a specific filter.

        NOTE: This will overwrite the initial mass attribute.

        Args:
            lum (unyt_quantity):
                The desried luminosity in scale_filter.
            scale_filter (Filter):
                The filter in which lum is measured.
            spectra_type (str):
                The spectra key with which to do this scaling, e.g. "incident"
                or "emergent".

        Raises:
            MissingSpectraType
                If the requested spectra doesn't exist an error is thrown.
        """
        # Check we have the spectra
        if spectra_type not in self.spectra:
            raise exceptions.MissingSpectraType(
                f"The requested spectra type ({spectra_type}) does not exist"
                " in this stellar population. Have you called the "
                "corresponding spectra method?"
            )

        # Calculate the current luminosity in scale_filter
        sed = self.spectra[spectra_type]
        current_lum = (
            scale_filter.apply_filter(sed.lnu, nu=sed.nu) * sed.lnu.units
        )

        # Calculate the conversion ratio between the requested and current
        # luminosity
        conversion = lum / current_lum

        # Apply conversion to the masses
        self._initial_mass *= conversion

        # Apply the conversion to all spectra
        for key in self.spectra:
            self.spectra[key]._lnu *= conversion
            if self.spectra[key]._fnu is not None:
                self.spectra[key]._fnu *= conversion

        # Apply correction to the SFZH
        self.sfzh *= conversion

    @accepts(flux=nJy)
    def scale_mass_by_flux(self, flux, scale_filter, spectra_type):
        """Scale the stellar mass to match a flux in a specific filter.

        NOTE: This will overwrite the initial mass attribute.

        Args:
            flux (unyt_quantity):
                The desried flux in scale_filter.
            scale_filter (Filter):
                The filter in which flux is measured.
            spectra_type (str):
                The spectra key with which to do this scaling, e.g. "incident"
                or "emergent".

        Raises:
            MissingSpectraType
                If the requested spectra doesn't exist an error is thrown.
        """
        # Check we have the spectra
        if spectra_type not in self.spectra:
            raise exceptions.MissingSpectraType(
                f"The requested spectra type ({spectra_type}) does not exist"
                " in this stellar population. Have you called the "
                "corresponding spectra method?"
            )

        # Get the sed object
        sed = self.spectra[spectra_type]

        # Ensure we have a flux
        if sed.fnu is None:
            raise exceptions.MissingSpectraType(
                "{spectra_type} does not have a flux! Make sure to"
                " run Sed.get_fnu or Galaxy.get_observed_spectra"
            )

        # Calculate the current flux in scale_filter
        current_flux = (
            scale_filter.apply_filter(sed.fnu, nu=sed.obsnu) * sed.fnu.units
        )

        # Calculate the conversion ratio between the requested and current
        # flux
        conversion = flux / current_flux

        # Apply conversion to the masses
        self._initial_mass *= conversion

        # Apply the conversion to all spectra
        for key in self.spectra:
            self.spectra[key]._lnu *= conversion
            if self.spectra[key]._fnu is not None:
                self.spectra[key]._fnu *= conversion

        # Apply correction to the SFZH
        self.sfzh *= conversion

    def get_sfzh(
        self,
        log10ages,
        metallicities,
        grid_assignment_method="cic",
        nthreads=0,
    ):
        """Generate the binned SFZH history of this stellar component.

        In the parametric case this will resample the existing SFZH onto the
        desired grid. For a particle based component the binned SFZH is
        calculated by binning the particles onto the desired grid defined by
        the input log10ages and metallicities.


        For a particle based galaxy the binned SFZH produced by this method
        is equivalent to the weights used to extract spectra from the grid.

        Args:
            log10ages (np.ndarray of float):
                The log10 ages of the desired SFZH.
            metallicities (np.ndarray of float):
                The metallicities of the desired SFZH.
            grid_assignment_method (str):
                The type of method used to assign particles to a SPS grid
                point. Allowed methods are cic (cloud in cell) or nearest
                grid point (ngp) or their uppercase equivalents (CIC, NGP).
                Defaults to cic. (particle only)
            nthreads (int):
                The number of threads to use in the computation. If set to -1
                all available threads will be used. (particle only)

        Returns:
            numpy.ndarray:
                Numpy array of containing the SFZH.
        """
        # Prepare an interpolator based on the existing SFZH
        interp = RegularGridInterpolator(
            (self.log10ages, self.metallicities),
            self.sfzh,
            bounds_error=False,
            fill_value=0.0,
        )

        # Build a mesh containing the new grid points
        age_mesh, metal_mesh = np.meshgrid(
            log10ages, metallicities, indexing="ij"
        )

        # Interpolate the SFZH onto the new grid
        points = np.column_stack([age_mesh.ravel(), metal_mesh.ravel()])
        new_values = interp(points)  # shape is (N,)

        # Reshape interpolated values onto the new grid shape
        new_sfzh = new_values.reshape(len(log10ages), len(metallicities))

        return Stars(
            log10ages,
            metallicities,
            sfzh=new_sfzh,
            initial_mass=self.initial_mass,
        )

    def plot_sfzh(
        self,
        show=True,
    ):
        """Plot the binned SZFH.

        Args:
            show (bool):
                Should we invoke plt.show()?

        Returns:
            fig
                The Figure object contain the plot axes.
            ax
                The Axes object containing the plotted data.
        """
        # Create the figure and extra axes for histograms
        fig, ax, haxx, haxy = single_histxy()

        # Visulise the SFZH grid
        ax.pcolormesh(
            self.log10ages,
            self.log10metallicities,
            self.sfzh.T,
            cmap=cmr.sunburst,
        )

        # Add binned Z to right of the plot
        metal_dist = np.sum(self.sfzh, axis=0)
        haxy.fill_betweenx(
            self.log10metallicities,
            metal_dist / np.max(metal_dist),
            step="mid",
            color="k",
            alpha=0.3,
        )

        # Add binned SF_HIST to top of the plot
        sf_hist = np.sum(self.sfzh, axis=1)
        haxx.fill_between(
            self.log10ages,
            sf_hist / np.max(sf_hist),
            step="mid",
            color="k",
            alpha=0.3,
        )

        # Set plot limits
        haxy.set_xlim([0.0, 1.2])
        haxy.set_ylim(self.log10metallicities[0], self.log10metallicities[-1])
        haxx.set_ylim([0.0, 1.2])
        haxx.set_xlim(self.log10ages[0], self.log10ages[-1])

        # Set labels
        ax.set_xlabel(r"$\log_{10}(\mathrm{age}/\mathrm{yr})$")
        ax.set_ylabel(r"$\log_{10}(Z)$")

        # Set the limits so all axes line up
        ax.set_ylim(self.log10metallicities[0], self.log10metallicities[-1])
        ax.set_xlim(self.log10ages[0], self.log10ages[-1])

        # Shall we show it?
        if show:
            plt.show()

        return fig, ax

    def get_sfh(self):
        """Get the star formation history of the stellar population.

        Returns:
            unyt_array:
                The star formation history of the stellar population.
        """
        return self.sf_hist

    @property
    def sfh(self):
        """Alias for get_sfh."""
        return self.get_sfh()

    def plot_sfh(
        self,
        xlimits=(),
        ylimits=(),
        show=True,
    ):
        """Plot the star formation history of the stellar population.

        Args:
            xlimits (tuple):
                The limits of the x-axis.
            ylimits (tuple):
                The limits of the y-axis.
            show (bool):
                Should we invoke plt.show()?

        Returns:
            fig
                The Figure object contain the plot axes.
            ax
                The Axes object containing the plotted data.
        """
        fig, ax = plt.subplots()
        ax.semilogy()
        ax.step(self.log10ages, self.sf_hist, where="mid", color="blue")
        ax.fill_between(
            self.log10ages,
            self.sf_hist,
            step="mid",
            color="blue",
            alpha=0.5,
        )

        ax.set_xlabel(r"$\log_{10}(\mathrm{age}/\mathrm{yr})$")
        ax.set_ylabel(r"SFH / M$_\odot$")

        if show:
            plt.show()

        return fig, ax

    def get_metal_dist(self):
        """Get the metallicity distribution of the stellar population.

        Returns:
            unyt_array:
                The metallicity distribution of the stellar population.
        """
        return self.metal_dist

    def plot_metal_dist(
        self,
        xlimits=(),
        ylimits=(),
        show=True,
    ):
        """Plot the metallicity distribution of the stellar population.

        Args:
            xlimits (tuple):
                The limits of the x-axis.
            ylimits (tuple):
                The limits of the y-axis.
            show (bool):
                Should we invoke plt.show()?

        Returns:
            fig
                The Figure object contain the plot axes.
            ax
                The Axes object containing the plotted data.
        """
        fig, ax = plt.subplots()
        ax.semilogy()
        ax.step(self.metallicities, self.metal_dist, where="mid", color="red")
        ax.fill_between(
            self.metallicities,
            self.metal_dist,
            step="mid",
            color="red",
            alpha=0.5,
        )

        ax.set_xlabel(r"$Z$")
        ax.set_ylabel(r"Z_D / M$_\odot$")

        # Apply limits if provided
        if len(ylimits) > 0:
            ax.set_ylim(ylimits)
        if len(xlimits) > 0:
            ax.set_xlim(xlimits)

        if show:
            plt.show()

        return fig, ax

    def get_weighted_attr(self, attr):
        """Get a weighted attribute of the stellar population.

        Args:
            attr (str):
                The attribute to get.

        Returns:
            unyt_quantity:
                The weighted attribute.
        """
        # For now we need to raise an error if this is not an axis of the
        # SFZH grid
        if "age" not in attr and "metal" not in attr:
            raise exceptions.InconsistentArguments(
                "The attribute must be an axis of the SFZH grid"
            )

        # Get the attribute and the weights
        if "age" in attr:
            weight = self.sf_hist
        else:
            weight = self.metal_dist
        attr = getattr(self, attr)

        return weighted_mean(attr, weight)

<<<<<<< HEAD
    def get_average_sfr(self, t_range: tuple[float, float] = (0, 1e8)):
        """Calculate the average SFR over a given age range.

        This method assumes that stars form at discrete time points given by
        `self.ages`, with the mass in `self.get_sfh()`.
        To calculate a continuous rate, it treats this mass as having
        formed uniformly in bins constructed around each age point.

        Args:
            t_range (tuple[float, float]):
                The lookback age limits (t_start, t_end) in years over which
                to calculate the average SFR.

        Returns:
            unyt_quantity:
                The average SFR over the specified time range in Msun/yr.
        """
        # --- Input Validation and Setup ---
        sfh_mass = np.asarray(self.get_sfh())
        age_points = np.asarray(self.ages)

        if sfh_mass.size != age_points.size:
            raise ValueError(
                "Mass array and age points array must have the same size."
            )

        if age_points.size == 0:
            return unyt_quantity(0, units="Msun/yr")

        t_start, t_end = t_range
        if t_start >= t_end:
            raise ValueError("Start of t_range must be less than its end.")

        # --- Construct Bins from Age Points ---
        if age_points.size == 1:
            # For a single point, assume the bin is centered on it, 
            # starting from 0.
            age_edges = np.array([0, 2 * age_points[0]])
        else:
            # Bin edges are the midpoints between age points.
            internal_edges = (age_points[:-1] + age_points[1:]) / 2.0
            # Extrapolate the first and last edges to define the outer bounds.
            first_edge = age_points[0] - (age_points[1] - age_points[0]) /2.0
            last_edge = age_points[-1] + (age_points[-1] - age_points[-2]) /2.0
            age_edges = np.concatenate(([first_edge],
                                        internal_edges, [last_edge]))

        # Ensure the first edge isn't negative for lookback time.
        age_edges[0] = max(0, age_edges[0])

        # --- Calculation ---
        # The rest of the logic is now identical to the previous method.
        bin_starts = age_edges[:-1]
        bin_ends = age_edges[1:]
        bin_widths = bin_ends - bin_starts

        rates = np.divide(
            sfh_mass,
            bin_widths,
            out=np.zeros_like(sfh_mass, dtype=float),
            where=(bin_widths > 0)
        )

        overlap_starts = np.maximum(bin_starts, t_start)
        overlap_ends = np.minimum(bin_ends, t_end)
        overlap_durations = np.maximum(0, overlap_ends - overlap_starts)

        total_mass_in_range = np.sum(rates * overlap_durations) * Msun
        range_duration = (t_end - t_start) * yr
        average_sfr = total_mass_in_range / range_duration

        return average_sfr.to("Msun/yr")
=======
    def calculate_surviving_mass(self, grid: Grid):
        """Calculate the surviving mass of the stellar population.

        This is the total mass of stars that have survived to the present day
        given the star formation and metal enrichment history.

        Args:
            grid (Grid):
                The grid to use for calculating the surviving mass.
                This is used to get the stellar fraction at each SFZH bin.

        Returns:
            unyt_quantity: The total surviving mass of the stellar
            population in Msun.
        """
        surviving_mass = np.sum(self.sfzh * grid.stellar_fraction)

        return surviving_mass * Msun
>>>>>>> f4e08b68
<|MERGE_RESOLUTION|>--- conflicted
+++ resolved
@@ -940,8 +940,7 @@
 
         return weighted_mean(attr, weight)
 
-<<<<<<< HEAD
-    def get_average_sfr(self, t_range: tuple[float, float] = (0, 1e8)):
+    def calculate_average_sfr(self, t_range: tuple[float, float] = (0, 1e8)):
         """Calculate the average SFR over a given age range.
 
         This method assumes that stars form at discrete time points given by
@@ -976,23 +975,24 @@
 
         # --- Construct Bins from Age Points ---
         if age_points.size == 1:
-            # For a single point, assume the bin is centered on it, 
+            # For a single point, assume the bin is centered on it,
             # starting from 0.
             age_edges = np.array([0, 2 * age_points[0]])
         else:
             # Bin edges are the midpoints between age points.
             internal_edges = (age_points[:-1] + age_points[1:]) / 2.0
             # Extrapolate the first and last edges to define the outer bounds.
-            first_edge = age_points[0] - (age_points[1] - age_points[0]) /2.0
-            last_edge = age_points[-1] + (age_points[-1] - age_points[-2]) /2.0
-            age_edges = np.concatenate(([first_edge],
-                                        internal_edges, [last_edge]))
+            first_edge = age_points[0] - (age_points[1] - age_points[0]) / 2.0
+            last_edge = (
+                age_points[-1] + (age_points[-1] - age_points[-2]) / 2.0
+            )
+            age_edges = np.concatenate(
+                ([first_edge], internal_edges, [last_edge])
+            )
 
         # Ensure the first edge isn't negative for lookback time.
         age_edges[0] = max(0, age_edges[0])
 
-        # --- Calculation ---
-        # The rest of the logic is now identical to the previous method.
         bin_starts = age_edges[:-1]
         bin_ends = age_edges[1:]
         bin_widths = bin_ends - bin_starts
@@ -1001,7 +1001,7 @@
             sfh_mass,
             bin_widths,
             out=np.zeros_like(sfh_mass, dtype=float),
-            where=(bin_widths > 0)
+            where=(bin_widths > 0),
         )
 
         overlap_starts = np.maximum(bin_starts, t_start)
@@ -1013,7 +1013,7 @@
         average_sfr = total_mass_in_range / range_duration
 
         return average_sfr.to("Msun/yr")
-=======
+
     def calculate_surviving_mass(self, grid: Grid):
         """Calculate the surviving mass of the stellar population.
 
@@ -1031,5 +1031,4 @@
         """
         surviving_mass = np.sum(self.sfzh * grid.stellar_fraction)
 
-        return surviving_mass * Msun
->>>>>>> f4e08b68
+        return surviving_mass * Msun