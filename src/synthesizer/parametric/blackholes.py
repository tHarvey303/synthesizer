--- conflicted
+++ resolved
@@ -142,8 +142,6 @@
             theta_torus=theta_torus,
             **kwargs,
         )
-<<<<<<< HEAD
-=======
 
         # by definition a parametric blackhole is only one blackhole
         self.nbh = 1
@@ -154,7 +152,6 @@
                 "The offset must be provided with units"
             )
 
->>>>>>> 47044d20
         # Initialise morphology using the in-built point-source class
         self.morphology = PointSource(offset=offset)
 
