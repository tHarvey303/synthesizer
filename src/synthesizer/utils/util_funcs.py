--- conflicted
+++ resolved
@@ -368,29 +368,6 @@
     Returns:
         str: The pluralized word.
     """
-<<<<<<< HEAD
-    # Check if already plural by trying to depluralize and comparing
-    # Avoid infinite recursion by checking basic plural patterns first
-    if (
-        word.endswith(("ies", "ves", "oes"))
-        or word.endswith(("ches", "shes", "xes", "sses", "zes"))
-        or (word.endswith("s") and not word.endswith(("ss", "us", "is")))
-    ):
-        # Likely already plural, return unchanged
-        return word
-
-    # Apply pluralization rules for singular words
-    if word.endswith(("s", "x", "z", "sh", "ch")):
-        return word + "es"
-    elif word.endswith("y") and len(word) > 1 and word[-2] not in "aeiou":
-        return word[:-1] + "ies"
-    elif word.endswith("f"):
-        return word[:-1] + "ves"
-    elif word.endswith("fe"):
-        return word[:-2] + "ves"
-    elif word.endswith("o") and len(word) > 1 and word[-2] not in "aeiou":
-        return word + "es"
-=======
     # Handle known edge cases explicitly
     special_cases = {
         "mass": "masses",
@@ -405,7 +382,6 @@
         return word[:-1] + "ies"  # metallicity -> metallicities
     elif word.endswith(("s", "x", "z", "sh", "ch")):
         return word + "es"  # box -> boxes, bias -> biases
->>>>>>> d369bf08
     else:
         return word + "s"  # age -> ages
 
@@ -422,35 +398,6 @@
     Returns:
         str: The depluralized word.
     """
-<<<<<<< HEAD
-    # Handle specific plural patterns
-    if word.endswith("ies") and len(word) > 3:  # babies -> baby
-        return word[:-3] + "y"
-    elif word.endswith("ves"):  # leaves -> leaf, knives -> knife
-        return word[:-3] + "f"
-    elif word.endswith("oes"):  # heroes -> hero, potatoes -> potato
-        return word[:-2]
-    elif word.endswith(
-        ("ches", "shes", "xes", "sses", "zes")
-    ):  # boxes -> box, churches -> church, fizzes -> fizz
-        return word[:-2]
-    elif word.endswith("s") and len(word) > 2:
-        # Only remove 's' if it looks like a plural
-        # Don't depluralize words ending in 'ss', 'us', 'is'
-        if not word.endswith(("ss", "us", "is")):
-            # Check if removing 's' would leave a valid word
-            # (e.g., "cats" -> "cat" is valid, but "mass" -> "mas" is not)
-            candidate = word[:-1]
-            # If the word ends with consonant + 's', it's likely plural
-            if len(candidate) > 0 and candidate[-1] not in "aeiou":
-                return candidate
-            # If ends with vowel + consonant + 's' or vowel + vowel + 's',
-            # likely plural (e.g., "ages" -> "age", "radios" -> "radio")
-            elif len(candidate) > 1:
-                return candidate
-
-    return word  # Return unchanged if no rule applies or word appears singular
-=======
     # Handle known edge cases explicitly
     special_cases = {
         "masses": "mass",
@@ -470,7 +417,6 @@
         return word[:-1]  # ages -> age
     else:
         return word  # Already singular or unknown pattern
->>>>>>> d369bf08
 
 
 def ensure_double_precision(value):
