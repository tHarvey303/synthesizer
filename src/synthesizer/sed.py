--- conflicted
+++ resolved
@@ -855,11 +855,7 @@
         Measure an absorption feature index.
 
         Args:
-<<<<<<< HEAD
-            absorption (tuple)
-=======
             feature (tuple)
->>>>>>> 245eca60
                 Absorption feature window.
             blue (tuple)
                 Blue continuum window for fitting.
