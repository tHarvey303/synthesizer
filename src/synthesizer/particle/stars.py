--- conflicted
+++ resolved
@@ -209,15 +209,6 @@
         # Stellar particles also have a current mass, set it
         self.current_masses = self.masses
 
-<<<<<<< HEAD
-=======
-        # Set the V band optical depths
-        self.tau_v = tau_v
-
-        # Set the metallicity floor when using log properties
-        self.metallicity_floor = metallicity_floor
-
->>>>>>> fcb961cc
         # Set the alpha enhancement [alpha/Fe] (only used for >2 dimensional
         # SPS grids)
         self.alpha_enhancement = alpha_enhancement
