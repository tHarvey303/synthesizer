"""A module for working with arrays of black holes.

Contains the BlackHoles class for use with particle based systems. This houses
all the data detailing collections of black hole particles. Each property is
stored in (N_bh, ) shaped arrays for efficiency.

When instantiate a BlackHoles object a myriad of extra optional properties can
be set by providing them as keyword arguments.

Example usages:

    bhs = BlackHoles(masses, metallicities,
                     redshift=redshift, accretion_rate=accretion_rate, ...)
"""
import numpy as np
from unyt import c, deg, rad
from synthesizer.particle.particles import Particles
from synthesizer.components import BlackholesComponent
from synthesizer.units import Quantity
from synthesizer import exceptions


class BlackHoles(Particles, BlackholesComponent):
    """
    The base BlackHoles class. This contains all data a collection of black
    holes could contain. It inherits from the base Particles class holding
    attributes and methods common to all particle types.

    The BlackHoles class can be handed to methods elsewhere to pass information
    about the stars needed in other computations. For example a Galaxy object
    can be initialised with a BlackHoles object for use with any of the Galaxy
    helper methods.

    Note that due to the many possible operations, this class has a large number
    of optional attributes which are set to None if not provided.

    Attributes:
        accretion_rate (array-like, float)
            The accretion rate of the/each black hole in Msun/yr.
        metallicities (array-like, float)
            The metallicity of the region surrounding the/each black hole.
        nbh (int)
            The number of black hole particles in the object.
        bol_luminosity (array_like, float)
            The bolometric luminosity of the/each black hole in erg/s/Hz. Only
            populated when calculate_bolometric_luminosity is called.
        bb_temperature (array_like, float)
            The "Big Bump" temperature of the/each black hole.
    """

    # Define the allowed attributes
<<<<<<< HEAD
    # TODO: update this
    # __slots__ = [
    #     "_masses",
    #     "_coordinates",
    #     "_velocities",
    #     "metallicities",
    #     "nparticles",
    #     "redshift",
    #     "_accretion_rate",
    #     "_bb_temperature",
    #     "_bol_luminosity",
    #     "_softening_lengths",
    #     "nbh",
    # ]
=======
    attrs = [
        "_masses",
        "_coordinates",
        "_velocities",
        "metallicities",
        "nparticles",
        "redshift",
        "_accretion_rate",
        "_bb_temperature",
        "_bol_luminosity",
        "_softening_lengths",
        "nbh",
    ]

    # Define class level Quantity attributes
    accretion_rate = Quantity()
    bol_luminosity = Quantity()
    bb_temperature = Quantity()
    masses = Quantity()
>>>>>>> 7aef0798

    def __init__(
        self,
        masses,
        accretion_rates,
        epsilons=0.1,
        inclinations=None,
        spins=None,
        metallicities=None,
        redshift=None,
        coordinates=None,
        velocities=None,
        softening_length=None,
    ):
        """
        Intialise the Stars instance. The first two arguments are always 
        required. All other arguments are optional attributes applicable 
        in different situations.

        Args:
            masses (array-like, float)
                The mass of each particle in Msun.
            metallicities (array-like, float)
                The metallicity of the region surrounding the/each black hole.
            epsilons (array-like, float)
                The radiative efficiency. By default set to 0.1.
            inclination (array-like, float)
                The inclination of the blackhole. Necessary for many emission 
                models.
            redshift (float)
                The redshift/s of the black hole particles.
            accretion_rate (array-like, float)
                The accretion rate of the/each black hole in Msun/yr.
            coordinates (array-like, float)
                The 3D positions of the particles.
            velocities (array-like, float)
                The 3D velocities of the particles.
            softening_length (float)
                The physical gravitational softening length.

        """

        #  TODO: handle when individual values are passed instead of arrays,
        # i.e. when there is only a single black hole.

        # Instantiate parents
        Particles.__init__(
            self,
            coordinates=coordinates,
            velocities=velocities,
            masses=masses,
            redshift=redshift,
            softening_length=softening_length,
            nparticles=len(masses),
        )

        # for the time being this takes plural quantities but gives 
        # BlackholesComponent sing
        BlackholesComponent.__init__(
            self,
            mass=masses,
            accretion_rate=accretion_rates,
            epsilon=epsilons,
            inclination=inclinations,
            spin=spins,
            metallicity=metallicities,
        )

        # Set a frontfacing clone of the number of particles with clearer
        # naming
        self.nbh = self.nparticles

        # Check the arguments we've been given
        # self._check_bh_args()

        # I will be hated for this. But left in for now to provide access to
        # both and not break the EmissionModel.
        # MOVE TO PARTICLE
        for singular, plural in [
            ('mass', 'masses'),
            ('accretion_rate', 'accretion_rates'),
            ('metallicity', 'metallicities'),
            ('spin', 'spins'),
            ('inclination', 'inclinations'),
            ('epsilon', 'epsilons'),
            ('bb_temperature', 'bb_temperatures'),
            ('bolometric_luminosity', 'bolometric_luminosities'),
            ('accretion_rate_eddington', 'accretion_rates_eddington'),
            ('epsilon', 'epsilons'),
            ('eddington_ratio', 'eddington_ratios')]:    
            setattr(self, plural, getattr(self, singular))

    def _check_bh_args(self):
        """
        Sanitizes the inputs ensuring all arguments agree and are compatible.

        Raises:
            InconsistentArguments
                If any arguments are incompatible or not as expected an error
                is thrown.
        """

        # Ensure all arrays are the expected length
        for key in self.attrs:
            attr = getattr(self, key)
            if isinstance(attr, np.ndarray):
                if attr.shape[0] != self.nparticles:
                    raise exceptions.InconsistentArguments(
                        "Inconsistent black hole array sizes! (nparticles=%d, "
                        "%s=%d)" % (self.nparticles, key, attr.shape[0])
                    )

    def calculate_random_inclination(self):
        """
        Add random inclinations to blackholes.
        TODO: move to the component level?
        """

        self.inclination = np.random.uniform(
            low=0.,
            high=np.pi/2.,
            size=self.nparticles) * rad
        
        self.cosine_inclination = np.cos(self.inclination.to('rad').value)


<|MERGE_RESOLUTION|>--- conflicted
+++ resolved
@@ -49,22 +49,6 @@
     """
 
     # Define the allowed attributes
-<<<<<<< HEAD
-    # TODO: update this
-    # __slots__ = [
-    #     "_masses",
-    #     "_coordinates",
-    #     "_velocities",
-    #     "metallicities",
-    #     "nparticles",
-    #     "redshift",
-    #     "_accretion_rate",
-    #     "_bb_temperature",
-    #     "_bol_luminosity",
-    #     "_softening_lengths",
-    #     "nbh",
-    # ]
-=======
     attrs = [
         "_masses",
         "_coordinates",
@@ -78,13 +62,6 @@
         "_softening_lengths",
         "nbh",
     ]
-
-    # Define class level Quantity attributes
-    accretion_rate = Quantity()
-    bol_luminosity = Quantity()
-    bb_temperature = Quantity()
-    masses = Quantity()
->>>>>>> 7aef0798
 
     def __init__(
         self,
@@ -100,8 +77,8 @@
         softening_length=None,
     ):
         """
-        Intialise the Stars instance. The first two arguments are always 
-        required. All other arguments are optional attributes applicable 
+        Intialise the Stars instance. The first two arguments are always
+        required. All other arguments are optional attributes applicable
         in different situations.
 
         Args:
@@ -112,7 +89,7 @@
             epsilons (array-like, float)
                 The radiative efficiency. By default set to 0.1.
             inclination (array-like, float)
-                The inclination of the blackhole. Necessary for many emission 
+                The inclination of the blackhole. Necessary for many emission
                 models.
             redshift (float)
                 The redshift/s of the black hole particles.
@@ -141,7 +118,7 @@
             nparticles=len(masses),
         )
 
-        # for the time being this takes plural quantities but gives 
+        # for the time being this takes plural quantities but gives
         # BlackholesComponent sing
         BlackholesComponent.__init__(
             self,
@@ -164,17 +141,18 @@
         # both and not break the EmissionModel.
         # MOVE TO PARTICLE
         for singular, plural in [
-            ('mass', 'masses'),
-            ('accretion_rate', 'accretion_rates'),
-            ('metallicity', 'metallicities'),
-            ('spin', 'spins'),
-            ('inclination', 'inclinations'),
-            ('epsilon', 'epsilons'),
-            ('bb_temperature', 'bb_temperatures'),
-            ('bolometric_luminosity', 'bolometric_luminosities'),
-            ('accretion_rate_eddington', 'accretion_rates_eddington'),
-            ('epsilon', 'epsilons'),
-            ('eddington_ratio', 'eddington_ratios')]:    
+            ("mass", "masses"),
+            ("accretion_rate", "accretion_rates"),
+            ("metallicity", "metallicities"),
+            ("spin", "spins"),
+            ("inclination", "inclinations"),
+            ("epsilon", "epsilons"),
+            ("bb_temperature", "bb_temperatures"),
+            ("bolometric_luminosity", "bolometric_luminosities"),
+            ("accretion_rate_eddington", "accretion_rates_eddington"),
+            ("epsilon", "epsilons"),
+            ("eddington_ratio", "eddington_ratios"),
+        ]:
             setattr(self, plural, getattr(self, singular))
 
     def _check_bh_args(self):
@@ -203,11 +181,8 @@
         TODO: move to the component level?
         """
 
-        self.inclination = np.random.uniform(
-            low=0.,
-            high=np.pi/2.,
-            size=self.nparticles) * rad
-        
-        self.cosine_inclination = np.cos(self.inclination.to('rad').value)
+        self.inclination = (
+            np.random.uniform(low=0.0, high=np.pi / 2.0, size=self.nparticles) * rad
+        )
 
-
+        self.cosine_inclination = np.cos(self.inclination.to("rad").value)