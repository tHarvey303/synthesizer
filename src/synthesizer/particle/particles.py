--- conflicted
+++ resolved
@@ -167,14 +167,13 @@
             "docs/CONTRIBUTING.md"
         )
 
-<<<<<<< HEAD
     @property
     def centered_coordinates(self):
         """Returns the coordinates centred on the geometric mean."""
         return self.coordinates - np.average(
             self.coordinates, axis=0, weights=self.masses
         )
-=======
+
     def get_particle_photo_luminosities(self, filters, verbose=True):
         """
         Calculate luminosity photometry using a FilterCollection object.
@@ -220,7 +219,6 @@
             ].get_photo_fluxes(filters, verbose)
 
         return self.particle_photo_fluxes
->>>>>>> 298ecdeb
 
 
 class CoordinateGenerator:
