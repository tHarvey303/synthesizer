--- conflicted
+++ resolved
@@ -9,18 +9,11 @@
 However, ``EmissionModels`` can be arbitrarily complex, defining multiple different types of spectra and lines from different components, and defining how they interact.
 The possible operations that ``EmissionModels`` can define are:
 
-<<<<<<< HEAD
 - **Extraction** of an emission from a ``Grid`` (see the `Emission model basics <model_usage.ipynb>`_).
 - **Generation** of SED or line from stars or AGN (see `Stellar and AGN Models in <premade_models/premade_models.rst>`_), including the addition of dust emission (`dust emission docs <dust_emission.ipynb>`_) or AGN torus emission (`AGN models docs <premade_models/agn_models.ipynb>`_)
 - **Transformation** of an emission, e.g. applying a dust curve (see the `dust attenuation docs <attenuation/dust_attenuation.ipynb>`_) or IGM attenuation (see the `IGM attenuation docs <attenuation/igm.ipynb>`_).
 - **Combination** of spectra.
 
-=======
-- Extraction of an emission from a ``Grid`` (see the `grid docs <../emission_grids/grids_example.ipynb>`_).
-- Generation of spectra, i.e. dust emission (see the `dust emission docs <.../dust_emission.ipynb>`_) or AGN torus emission (see the `AGN models docs <premade_models/agn_models.ipynb>`_).
-- Combination of spectra.
-- Transformation of an emission, e.g. applying a dust curve (see the `dust attenuation docs <../attenuation/dust_attenuation.ipynb>`_).
->>>>>>> c4f2dbba
 
 Any of these operations can be done in the presence of a property mask, to apply the operation to a subset of the components contents (e.g. applying dust attenuation only to young stars), or a wavelength mask to apply the operation only to a subset of the wavelength range.
 These masks can be applied identically to particle or parametric models.
